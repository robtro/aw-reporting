// Copyright 2011 Google Inc. All Rights Reserved.
//
// Licensed under the Apache License, Version 2.0 (the "License");
// you may not use this file except in compliance with the License.
// You may obtain a copy of the License at
//
// http://www.apache.org/licenses/LICENSE-2.0
//
// Unless required by applicable law or agreed to in writing, software
// distributed under the License is distributed on an "AS IS" BASIS,
// WITHOUT WARRANTIES OR CONDITIONS OF ANY KIND, either express or implied.
// See the License for the specific language governing permissions and
// limitations under the License.

package com.google.api.ads.adwords.awreporting.model.entities;

import com.google.api.ads.adwords.awreporting.model.csv.annotation.CsvField;
import com.google.api.ads.adwords.awreporting.model.csv.annotation.CsvReport;
import com.google.api.ads.adwords.awreporting.model.csv.annotation.MoneyField;
import com.google.api.ads.adwords.awreporting.model.util.BigDecimalUtil;
import com.google.api.ads.adwords.lib.jaxb.v201509.ReportDefinitionReportType;
import com.google.common.collect.Lists;

import java.math.BigDecimal;

import javax.persistence.Column;
import javax.persistence.Entity;
import javax.persistence.Lob;
import javax.persistence.Table;

/**
 * Specific report class for ReportAd
 */
@Entity
@com.googlecode.objectify.annotation.Entity
@Table(name = "AW_ReportAd")
@CsvReport(value = ReportDefinitionReportType.AD_PERFORMANCE_REPORT)
public class ReportAd extends ReportBase {
  @Column(name = "AD_ID")
  @CsvField(value = "Ad ID", reportField = "Id")
  private Long adId;

  @Lob
  @Column(name = "DISPLAY_URL", length = 1024)
  @CsvField(value = "Display URL", reportField = "DisplayUrl")
  private String displayUrl;

  @Lob
  @Column(name = "CREATIVE_DESTINATION_URL", length = 2048)
  @CsvField(value = "Destination URL", reportField = "CreativeDestinationUrl")
  private String creativeDestinationUrl;

  @Lob
  @Column(name = "IMAGE_AD_URL", length = 2048)
  @CsvField(value = "Image Ad URL", reportField = "ImageAdUrl")
  private String imageAdUrl;

  @Column(name = "HEADLINE", length = 255)
  @CsvField(value = "Ad", reportField = "Headline")
  private String headline;

  @Column(name = "LINE1", length = 128)
  @CsvField(value = "Description line 1", reportField = "Description1")
  private String line1;

  @Column(name = "LINE2", length = 128)
  @CsvField(value = "Description line 2", reportField = "Description2")
  private String line2;

  @Column(name = "ADGROUP_ID")
  @CsvField(value = "Ad group ID", reportField = "AdGroupId")
  private Long adGroupId;

  @Column(name = "CAMPAIGN_ID")
  @CsvField(value = "Campaign ID", reportField = "CampaignId")
  private Long campaignId;

  @Column(name = "STATUS", length = 32)
  @CsvField(value = "Ad state", reportField = "Status")
  private String adState;

  @Column(name = "CREATIVE_APPROVAL_STATUS", length = 32)
  @CsvField(value = "Ad Approval Status", reportField = "CreativeApprovalStatus")
  private String creativeApprovalStatus;
  
  @Column(name = "ADGROUPAD_DISAPPROVAL_REASONS", length=2048)
  @CsvField(value = "Disapproval reasons", reportField = "AdGroupAdDisapprovalReasons")
  private String adGroupAdDisapprovalReasons;
  
  @Column(name = "ADGROUPAD_TRADEMARK_DISAPPROVED")
  @CsvField(value = "Trademark Disapproved", reportField = "AdGroupAdTrademarkDisapproved")
  private boolean adGroupAdTrademarkDisapproved;

  @Column(name = "CLICKCONVERSIONRATESIGNIFICANCE")
  @CsvField(
      value = "Click conversion rate ACE indicator",
      reportField = "ClickConversionRateSignificance")
  private BigDecimal clickConversionRateSignificance;
<<<<<<< HEAD

  @Column(name = "CONVERSIONRATEMANYPERCLICKSIGNIFICANCE")
  @CsvField(
      value = "Conversion rate ACE indicator",
      reportField = "ConversionRateManyPerClickSignificance")
  private BigDecimal conversionRateManyPerClickSignificance;

  @Column(name = "CONVERSIONMANYPERCLICKSIGNIFICANCE")
  @CsvField(value = "Conversion ACE indicator", reportField = "ConversionManyPerClickSignificance")
  private BigDecimal conversionManyPerClickSignificance;

  @Column(name = "COSTPERCONVERSIONMANYPERCLICKSIGNIFICANCE")
  @CsvField(
      value = "Cost/conversion ACE indicator",
      reportField = "CostPerConversionManyPerClickSignificance")
  private BigDecimal costPerConversionManyPerClickSignificance;

=======
  
>>>>>>> 6f51fc61
  @Column(name = "CONVERTEDCLICKSSIGNIFICANCE")
  @CsvField(value = "Converted clicks ACE indicator", reportField = "ConvertedClicksSignificance")
  private BigDecimal convertedClicksSignificance;

  @Column(name = "COSTPERCONVERTEDCLICKSIGNIFICANCE")
  @CsvField(
      value = "Cost/converted click ACE indicator",
      reportField = "CostPerConvertedClickSignificance")
  private BigDecimal costPerConvertedClickSignificance;

  @Column(name = "AVERAGE_PAGEVIEWS")
  @CsvField(value = "Pages / visit", reportField = "AveragePageviews")
  private BigDecimal averagePageviews;

  @Column(name = "AVERAGE_TIME_ON_SITE")
  @CsvField(value = "Avg. visit duration (seconds)", reportField = "AverageTimeOnSite")
  private BigDecimal averageTimeOnSite;

  @Column(name = "BOUNCE_RATE")
  @CsvField(value = "Bounce rate", reportField = "BounceRate")
  private BigDecimal bounceRate;

  @Column(name = "PERCENT_NEW_VISITORS")
  @CsvField(value = "% new visits", reportField = "PercentNewVisitors")
  private BigDecimal percentNewVisitors;

  @Lob
  @Column(name = "LABELS", length = 2048)
  @CsvField(value = "Labels", reportField = "Labels")
  private String labels;

  // newly added fields:
  @Column(name = "AD_TYPE", length = 255)
  @CsvField(value = "Ad type", reportField = "AdType")
  private String adType;

  @Column(name = "ADGROUP_NAME", length = 255)
  @CsvField(value = "Ad group", reportField = "AdGroupName")
  private String adGroupName;

  @Column(name = "CAMPAIGN_NAME", length = 255)
  @CsvField(value = "Campaign", reportField = "CampaignName")
  private String campaignName;

  @Column(name = "ACTIVE_VIEW_CPM")
  @CsvField(value = "Active View avg. CPM", reportField = "ActiveViewCpm")
  @MoneyField
  private BigDecimal activeViewCpm;
<<<<<<< HEAD

=======
  
  @Column(name = "ACTIVE_VIEW_CTR")
  @CsvField(value = "Active View viewable CTR", reportField = "ActiveViewCtr")
  private BigDecimal activeViewCtr;
  
>>>>>>> 6f51fc61
  @Column(name = "ACTIVE_VIEW_IMPRESSIONS")
  @CsvField(value = "Active View viewable impressions", reportField = "ActiveViewImpressions")
  private Long activeViewImpressions;
<<<<<<< HEAD

=======
  
  @Column(name = "ACTIVE_VIEW_MEASURABILITY")
  @CsvField(value = "Active View measurable impr. / impr.", reportField = "ActiveViewMeasurability")
  private BigDecimal activeViewMeasurability;
  
  @Column(name = "ACTIVE_VIEW_MEASURABLE_COST")
  @CsvField(value = "Active View measurable cost", reportField = "ActiveViewMeasurableCost")
  private Long activeViewMeasurableCost;
  
  @Column(name = "ACTIVE_VIEW_MEASURABLE_IMPRESSIONS")
  @CsvField(value = "Active View measurable impr.", reportField = "ActiveViewMeasurableImpressions")
  private Long activeViewMeasurableImpressions;
  
  @Column(name = "ACTIVE_VIEW_VIEWABILITY")
  @CsvField(value = "Active View viewable impr. / measurable impr.", reportField = "ActiveViewViewability")
  private BigDecimal activeViewViewability;
  
>>>>>>> 6f51fc61
  @Column(name = "CONVERSION_TRACKER_ID")
  @CsvField(value = "Conversion Tracker Id", reportField = "ConversionTrackerId")
  private Long conversionTrackerId;

  @Column(name = "CREATIVE_FINAL_APP_URLS", length = 2048)
  @CsvField(value = "App final URL", reportField = "CreativeFinalAppUrls")
  private String creativeFinalAppUrls;

  @Column(name = "CREATIVE_FINAL_MOBILE_URLS", length = 2048)
  @CsvField(value = "Mobile final URL", reportField = "CreativeFinalMobileUrls")
  private String creativeFinalMobileUrls;

  @Column(name = "CREATIVE_FINAL_URLS", length = 2048)
  @CsvField(value = "Final URL", reportField = "CreativeFinalUrls")
  private String creativeFinalUrls;

  @Column(name = "CREATIVE_TRACKING_URL_TEMPLATE", length = 2048)
  @CsvField(value = "Tracking template", reportField = "CreativeTrackingUrlTemplate")
  private String creativeTrackingUrlTemplate;

  @Column(name = "CREATIVE_URL_CUSTOM_PARAMETERS", length = 2048)
  @CsvField(value = "Custom parameter", reportField = "CreativeUrlCustomParameters")
  private String creativeUrlCustomParameters;

  @Column(name = "KEYWORD_ID")
  @CsvField(value = "Keyword ID", reportField = "KeywordId")
  private Long keywordId;

  @Column(name = "TRADEMARKS", length = 2048)
  @CsvField(value = "Trademarks", reportField = "Trademarks")
  private String trademarks;

  @Column(name = "GMAIL_FORWARDS")
  @CsvField(value = "Gmail forwards", reportField = "GmailForwards")
  private Long gmailForwards;

  @Column(name = "GMAIL_SAVES")
  @CsvField(value = "Gmail saves", reportField = "GmailSaves")
  private Long gmailSaves;

  @Column(name = "GMAIL_SECONDARY_CLICKS")
  @CsvField(value = "Gmail clicks to website", reportField = "GmailSecondaryClicks")
  private Long gmailSecondaryClicks;
  
  @Column(name = "SLOT")
  @CsvField(value = "Top vs. Other", reportField = "Slot")
  private String slot;
  
  @Column(name = "VIDEO_QUARTILE_25_RATE")
  @CsvField(value = "Video played to 25%", reportField = "VideoQuartile25Rate")
  private BigDecimal videoQuartile25Rate;
  
  @Column(name = "VIDEO_QUARTILE_50_RATE")
  @CsvField(value = "Video played to 50%", reportField = "VideoQuartile50Rate")
  private BigDecimal videoQuartile50Rate;
  
  @Column(name = "VIDEO_QUARTILE_75_RATE")
  @CsvField(value = "Video played to 75%", reportField = "VideoQuartile75Rate")
  private BigDecimal videoQuartile75Rate;
  
  @Column(name = "VIDEO_QUARTILE_100_RATE")
  @CsvField(value = "Video played to 100%", reportField = "VideoQuartile100Rate")
  private BigDecimal videoQuartile100Rate;

  /**
   * Hibernate needs an empty constructor
   */
  public ReportAd() {}

  public ReportAd(Long topAccountId, Long accountId) {
    this.topAccountId = topAccountId;
    this.accountId = accountId;
  }

  @Override
  public void setId() {
    // Generating unique id after having accountId, campaignId, adGroupId and date
    this.id = "";
    if (this.getAccountId() != null) {
      this.id += this.getAccountId();
    }
    if (this.getCampaignId() != null) {
      this.id = "-" + this.getCampaignId();
    }
    if (this.getAdGroupId() != null) {
      this.id += "-" + this.getAdGroupId();
    }
    if (this.getAdId() != null) {
      this.id += "-" + this.getAdId();
    }
    this.id += setIdDates();

    // Adding extra fields for unique ID
    if (this.getAdNetwork() != null && this.getAdNetwork().length() > 0) {
      this.id += "-" + this.getAdNetwork();
    }
    if (this.getAdNetworkPartners() != null && this.getAdNetworkPartners().length() > 0) {
      this.id += "-" + this.getAdNetworkPartners();
    }
    if (this.getDevice() != null && this.getDevice().length() > 0) {
      this.id += "-" + this.getDevice();
    }
    if (this.getClickType() != null && this.getClickType().length() > 0) {
      this.id += "-" + this.getClickType();
    }
    if (this.getSlot() != null && this.getSlot().length() > 0) {
      this.id += "-" + this.getSlot();
    }
  }

  // adId
  public Long getAdId() {
    return adId;
  }

  public void setAdId(Long adId) {
    this.adId = adId;
  }

  // campaignName
  public String getCampaignName() {
    return campaignName;
  }

  public void setCampaignName(String campaignName) {
    this.campaignName = campaignName;
  }

  // adGroupName
  public String getAdGroupName() {
    return adGroupName;
  }

  public void setAdGroupName(String adGroupName) {
    this.adGroupName = adGroupName;
  }

  // adType
  public String getAdType() {
    return adType;
  }

  public void setAdType(String adType) {
    this.adType = adType;
  }

  // adGroupId
  public Long getAdGroupId() {
    return adGroupId;
  }

  public void setAdGroupId(Long adGroupId) {
    this.adGroupId = adGroupId;
  }

  // campaignId
  public Long getCampaignId() {
    return campaignId;
  }

  public void setCampaignId(Long campaignId) {
    this.campaignId = campaignId;
  }

  // displayUrl
  public String getDisplayUrl() {
    return displayUrl;
  }

  public void setDisplayUrl(String displayUrl) {
    this.displayUrl = displayUrl;
  }

  // creativeDestinationUrl
  public String getCreativeDestinationUrl() {
    return creativeDestinationUrl;
  }

  public void setCreativeDestinationUrl(String creativeDestinationUrl) {
    this.creativeDestinationUrl = creativeDestinationUrl;
  }

  // imageAdUrl
  public String getImageAdUrl() {
    return imageAdUrl;
  }

  public void setImageAdUrl(String imageAdUrl) {
    this.imageAdUrl = imageAdUrl;
  }

  // headline
  public String getHeadline() {
    return headline;
  }

  public void setHeadline(String headline) {
    this.headline = headline.length() > 255 ? headline.substring(0, 255) : headline;
  }

  // line1
  public String getLine1() {
    return line1;
  }

  public void setLine1(String line1) {
    this.line1 = line1;
  }

  public String getAdState() {
    return adState;
  }

  public void setAdState(String adState) {
    this.adState = adState;
  }

  // line2
  public String getLine2() {
    return line2;
  }

  public void setLine2(String line2) {
    this.line2 = line2;
  }

  // creativeApprovalStatus
  public String getCreativeApprovalStatus() {
    return creativeApprovalStatus;
  }

  public void setCreativeApprovalStatus(String creativeApprovalStatus) {
    this.creativeApprovalStatus = creativeApprovalStatus;
  }
<<<<<<< HEAD

  public String getClickConversionRateSignificance() {
    return BigDecimalUtil.formatAsReadable(clickConversionRateSignificance);
  }

  public BigDecimal getClickConversionRateSignificanceBigDecimal() {
    return clickConversionRateSignificance;
  }

  public void setClickConversionRateSignificance(String clickConversionRateSignificance) {
    this.clickConversionRateSignificance =
        BigDecimalUtil.parseFromNumberString(clickConversionRateSignificance);
=======
  
  public String getAdGroupAdDisapprovalReasons() {
    return adGroupAdDisapprovalReasons;
  }
  
  public boolean hasAdGroupAdDisapprovalReason(String adGroupAdDisapprovalReason) {
    if (adGroupAdDisapprovalReasons != null && adGroupAdDisapprovalReasons.length() > 0) {
      return Lists.newArrayList(adGroupAdDisapprovalReasons.split(";")).contains(adGroupAdDisapprovalReason);
    } else {
      return false;
    }
>>>>>>> 6f51fc61
  }
  
  public void setAdGroupAdDisapprovalReasons(String adGroupAdDisapprovalReasons) {
    this.adGroupAdDisapprovalReasons = adGroupAdDisapprovalReasons;
  }
<<<<<<< HEAD

  public BigDecimal getConversionRateManyPerClickSignificanceBigDecimal() {
    return conversionRateManyPerClickSignificance;
  }

  public void setConversionRateManyPerClickSignificance(
      String conversionRateManyPerClickSignificance) {
    this.conversionRateManyPerClickSignificance =
        BigDecimalUtil.parseFromNumberString(conversionRateManyPerClickSignificance);
  }

  public String getConversionManyPerClickSignificance() {
    return BigDecimalUtil.formatAsReadable(conversionManyPerClickSignificance);
  }

  public BigDecimal getConversionManyPerClickSignificanceBigDecimal() {
    return conversionManyPerClickSignificance;
  }

  public void setConversionManyPerClickSignificance(String conversionManyPerClickSignificance) {
    this.conversionManyPerClickSignificance =
        BigDecimalUtil.parseFromNumberString(conversionManyPerClickSignificance);
  }

  public String getCostPerConversionManyPerClickSignificance() {
    return BigDecimalUtil.formatAsReadable(costPerConversionManyPerClickSignificance);
  }

  public BigDecimal getCostPerConversionManyPerClickSignificanceBigDecimal() {
    return costPerConversionManyPerClickSignificance;
=======
  
  public boolean isAdGroupAdTrademarkDisapproved() {
    return adGroupAdTrademarkDisapproved;
  }

  public void setAdGroupAdTrademarkDisapproved(boolean adGroupAdTrademarkDisapproved) {
    this.adGroupAdTrademarkDisapproved = adGroupAdTrademarkDisapproved;
  }
  
  public void setAdGroupAdTrademarkDisapproved(String adGroupAdTrademarkDisapproved) {
    this.adGroupAdTrademarkDisapproved = Boolean.parseBoolean(adGroupAdTrademarkDisapproved);
  }
  
  public String getClickConversionRateSignificance() {
    return BigDecimalUtil.formatAsReadable(clickConversionRateSignificance);
  }
  
  public BigDecimal getClickConversionRateSignificanceBigDecimal() {
    return clickConversionRateSignificance;
>>>>>>> 6f51fc61
  }

  public void setClickConversionRateSignificance(String clickConversionRateSignificance) {
    this.clickConversionRateSignificance = BigDecimalUtil.parseFromNumberString(clickConversionRateSignificance);
  }

  public String getConvertedClicksSignificance() {
    return BigDecimalUtil.formatAsReadable(convertedClicksSignificance);
  }

  public BigDecimal getConvertedClicksSignificanceBigDecimal() {
    return convertedClicksSignificance;
  }

  public void setConvertedClicksSignificance(String convertedClicksSignificance) {
    this.convertedClicksSignificance =
        BigDecimalUtil.parseFromNumberString(convertedClicksSignificance);
  }

  public String getCostPerConvertedClickSignificance() {
    return BigDecimalUtil.formatAsReadable(costPerConvertedClickSignificance);
  }

  public BigDecimal getCostPerConvertedClickSignificanceBigDecimal() {
    return costPerConvertedClickSignificance;
  }

  public void setCostPerConvertedClickSignificance(String costPerConvertedClickSignificance) {
    this.costPerConvertedClickSignificance =
        BigDecimalUtil.parseFromNumberString(costPerConvertedClickSignificance);
  }

  public String getAveragePageviews() {
    return BigDecimalUtil.formatAsReadable(averagePageviews);
  }

  public BigDecimal getAveragePageviewsBigDecimal() {
    return averagePageviews;
  }

  public void setAveragePageviews(String averagePageviews) {
    this.averagePageviews = BigDecimalUtil.parseFromNumberString(averagePageviews);
  }

  public String getAverageTimeOnSite() {
    return BigDecimalUtil.formatAsReadable(averageTimeOnSite);
  }

  public BigDecimal getAverageTimeOnSiteBigDecimal() {
    return averageTimeOnSite;
  }

  public void setAverageTimeOnSite(String averageTimeOnSite) {
    this.averageTimeOnSite = BigDecimalUtil.parseFromNumberString(averageTimeOnSite);
  }

  public String getBounceRate() {
    return BigDecimalUtil.formatAsReadable(bounceRate);
  }

  public BigDecimal getBounceRateBigDecimal() {
    return bounceRate;
  }

  public void setBounceRate(String bounceRate) {
    this.bounceRate = BigDecimalUtil.parseFromNumberString(bounceRate);
  }

  public String getPercentNewVisitors() {
    return BigDecimalUtil.formatAsReadable(percentNewVisitors);
  }

  public BigDecimal getPercentNewVisitorsBigDecimal() {
    return percentNewVisitors;
  }

  public void setPercentNewVisitors(String percentNewVisitors) {
    this.percentNewVisitors = BigDecimalUtil.parseFromNumberString(percentNewVisitors);
  }

  public String getLabels() {
    return this.labels;
  }

  public boolean hasLabel(String label) {
    if (labels != null && labels.length() > 0) {
      return Lists.newArrayList(labels.split(";")).contains(label);
    } else {
      return false;
    }
  }

  public void setLabels(String labels) {
    this.labels = labels;
  }

  public String getActiveViewCpm() {
    return BigDecimalUtil.formatAsReadable(activeViewCpm);
  }

  public BigDecimal getActiveViewCpmBigDecimal() {
    return activeViewCpm;
  }

  public void setActiveViewCpm(String activeViewCpm) {
    this.activeViewCpm = BigDecimalUtil.parseFromNumberStringPercentage(activeViewCpm);
  }
<<<<<<< HEAD

=======
  
  public String getActiveViewCtr() {
    return BigDecimalUtil.formatAsReadable(activeViewCtr);
  }

  public BigDecimal getActiveViewCtrBigDecimal() {
    return activeViewCtr;
  }

  public void setActiveViewCtr(String activeViewCtr) {
    this.activeViewCtr = BigDecimalUtil.parseFromNumberString(activeViewCtr);
  }
  
>>>>>>> 6f51fc61
  public Long getActiveViewImpressions() {
    return activeViewImpressions;
  }

  public void setActiveViewImpressions(Long activeViewImpressions) {
    this.activeViewImpressions = activeViewImpressions;
  }
<<<<<<< HEAD

=======
  
  public String getActiveViewMeasurability() {
    return BigDecimalUtil.formatAsReadable(activeViewMeasurability);
  }
  
  public BigDecimal getActiveViewMeasurabilityBigDecimal() {
    return activeViewMeasurability;
  }
  
  public void setActiveViewMeasurability(String activeViewMeasurability) {
    this.activeViewMeasurability = BigDecimalUtil.parseFromNumberString(activeViewMeasurability);
  }
  
  public Long getActiveViewMeasurableCost() {
    return activeViewMeasurableCost;
  }
  
  public void setActiveViewMeasurableCost(Long activeViewMeasurableCost) {
    this.activeViewMeasurableCost = activeViewMeasurableCost;
  }
  
  public Long getActiveViewMeasurableImpressions() {
    return activeViewMeasurableImpressions;
  }
  
  public void setActiveViewMeasurableImpressions(Long activeViewMeasurableImpressions) {
    this.activeViewMeasurableImpressions = activeViewMeasurableImpressions;
  }
  
  public String getActiveViewViewability() {
    return BigDecimalUtil.formatAsReadable(activeViewViewability);
  }
  
  public BigDecimal getActiveViewViewabilityBigDecimal() {
    return activeViewViewability;
  }
  
  public void setActiveViewViewability(String activeViewViewability) {
    this.activeViewViewability = BigDecimalUtil.parseFromNumberString(activeViewViewability);
  }
  
>>>>>>> 6f51fc61
  public Long getConversionTrackerId() {
    return conversionTrackerId;
  }

  public void setConversionTrackerId(Long conversionTrackerId) {
    this.conversionTrackerId = conversionTrackerId;
  }

  public String getCreativeFinalAppUrls() {
    return creativeFinalAppUrls;
  }

  public boolean hasCreativeFinalAppUrl(String creativeFinalAppUrl) {
    if (creativeFinalAppUrls != null && creativeFinalAppUrls.length() > 0) {
      return Lists.newArrayList(creativeFinalAppUrls.split(";")).contains(creativeFinalAppUrl);
    } else {
      return false;
    }
  }

  public void setCreativeFinalAppUrls(String creativeFinalAppUrls) {
    this.creativeFinalAppUrls = creativeFinalAppUrls;
  }

  public String getCreativeFinalMobileUrls() {
    return creativeFinalMobileUrls;
  }

  public boolean hasCreativeFinalMobileUrl(String creativeFinalMobileUrl) {
    if (creativeFinalMobileUrls != null && creativeFinalMobileUrls.length() > 0) {
      return Lists.newArrayList(creativeFinalMobileUrls.split(";"))
          .contains(creativeFinalMobileUrl);
    } else {
      return false;
    }
  }

  public void setCreativeFinalMobileUrls(String creativeFinalMobileUrls) {
    this.creativeFinalMobileUrls = creativeFinalMobileUrls;
  }

  public String getCreativeFinalUrls() {
    return creativeFinalUrls;
  }

  public boolean hasCreativeFinalUrl(String creativeFinalUrl) {
    if (creativeFinalUrls != null && creativeFinalUrls.length() > 0) {
      return Lists.newArrayList(creativeFinalUrls.split(";")).contains(creativeFinalUrl);
    } else {
      return false;
    }
  }

  public void setCreativeFinalUrls(String creativeFinalUrls) {
    this.creativeFinalUrls = creativeFinalUrls;
  }

  public String getCreativeTrackingUrlTemplate() {
    return creativeTrackingUrlTemplate;
  }

  public void setCreativeTrackingUrlTemplate(String creativeTrackingUrlTemplate) {
    this.creativeTrackingUrlTemplate = creativeTrackingUrlTemplate;
  }

  public String getCreativeUrlCustomParameters() {
    return creativeUrlCustomParameters;
  }

  public void setCreativeUrlCustomParameters(String creativeUrlCustomParameters) {
    this.creativeUrlCustomParameters = creativeUrlCustomParameters;
  }

  public Long getKeywordId() {
    return keywordId;
  }

  public void setKeywordId(Long keywordId) {
    this.keywordId = keywordId;
  }

  public String getTrademarks() {
    return trademarks;
  }

  public boolean hasTrademark(String trademark) {
    if (trademarks != null && trademarks.length() > 0) {
      return Lists.newArrayList(trademarks.split(";")).contains(trademark);
    } else {
      return false;
    }
  }

  public void setTrademarks(String trademarks) {
    this.trademarks = trademarks;
  }

  public Long getGmailForwards() {
    return gmailForwards;
  }

  public void setGmailForwards(Long gmailForwards) {
    this.gmailForwards = gmailForwards;
  }

  public Long getGmailSaves() {
    return gmailSaves;
  }

  public void setGmailSaves(Long gmailSaves) {
    this.gmailSaves = gmailSaves;
  }

  public Long getGmailSecondaryClicks() {
    return gmailSecondaryClicks;
  }

  public void setGmailSecondaryClicks(Long gmailSecondaryClicks) {
    this.gmailSecondaryClicks = gmailSecondaryClicks;
  }
  
  public String getSlot() {
    return slot;
  }

  public void setSlot(String slot) {
    this.slot = slot;
  }

  public String getVideoQuartile25Rate() {
    return BigDecimalUtil.formatAsReadable(videoQuartile25Rate);
  }
  
  public BigDecimal getVideoQuartile25RateBigDecimal() {
    return videoQuartile25Rate;
  }
  
  public void setVideoQuartile25Rate(String videoQuartile25Rate) {
    this.videoQuartile25Rate = BigDecimalUtil.parseFromNumberString(videoQuartile25Rate);
  }

  public String getVideoQuartile50Rate() {
    return BigDecimalUtil.formatAsReadable(videoQuartile50Rate);
  }
  
  public BigDecimal getVideoQuartile50RateBigDecimal() {
    return videoQuartile50Rate;
  }
  
  public void setVideoQuartile50Rate(String videoQuartile50Rate) {
    this.videoQuartile50Rate = BigDecimalUtil.parseFromNumberString(videoQuartile50Rate);
  }

  public String getVideoQuartile75Rate() {
    return BigDecimalUtil.formatAsReadable(videoQuartile75Rate);
  }
  
  public BigDecimal getVideoQuartile75RateBigDecimal() {
    return videoQuartile75Rate;
  }
  
  public void setVideoQuartile75Rate(String videoQuartile75Rate) {
    this.videoQuartile75Rate = BigDecimalUtil.parseFromNumberString(videoQuartile75Rate);
  }

  public String getVideoQuartile100Rate() {
    return BigDecimalUtil.formatAsReadable(videoQuartile100Rate);
  }
  
  public BigDecimal getVideoQuartile100RateBigDecimal() {
    return videoQuartile100Rate;
  }
  
  public void setVideoQuartile100Rate(String videoQuartile100Rate) {
    this.videoQuartile100Rate = BigDecimalUtil.parseFromNumberString(videoQuartile100Rate);
  }
}<|MERGE_RESOLUTION|>--- conflicted
+++ resolved
@@ -96,27 +96,7 @@
       value = "Click conversion rate ACE indicator",
       reportField = "ClickConversionRateSignificance")
   private BigDecimal clickConversionRateSignificance;
-<<<<<<< HEAD
-
-  @Column(name = "CONVERSIONRATEMANYPERCLICKSIGNIFICANCE")
-  @CsvField(
-      value = "Conversion rate ACE indicator",
-      reportField = "ConversionRateManyPerClickSignificance")
-  private BigDecimal conversionRateManyPerClickSignificance;
-
-  @Column(name = "CONVERSIONMANYPERCLICKSIGNIFICANCE")
-  @CsvField(value = "Conversion ACE indicator", reportField = "ConversionManyPerClickSignificance")
-  private BigDecimal conversionManyPerClickSignificance;
-
-  @Column(name = "COSTPERCONVERSIONMANYPERCLICKSIGNIFICANCE")
-  @CsvField(
-      value = "Cost/conversion ACE indicator",
-      reportField = "CostPerConversionManyPerClickSignificance")
-  private BigDecimal costPerConversionManyPerClickSignificance;
-
-=======
-  
->>>>>>> 6f51fc61
+
   @Column(name = "CONVERTEDCLICKSSIGNIFICANCE")
   @CsvField(value = "Converted clicks ACE indicator", reportField = "ConvertedClicksSignificance")
   private BigDecimal convertedClicksSignificance;
@@ -165,21 +145,14 @@
   @CsvField(value = "Active View avg. CPM", reportField = "ActiveViewCpm")
   @MoneyField
   private BigDecimal activeViewCpm;
-<<<<<<< HEAD
-
-=======
   
   @Column(name = "ACTIVE_VIEW_CTR")
   @CsvField(value = "Active View viewable CTR", reportField = "ActiveViewCtr")
   private BigDecimal activeViewCtr;
   
->>>>>>> 6f51fc61
   @Column(name = "ACTIVE_VIEW_IMPRESSIONS")
   @CsvField(value = "Active View viewable impressions", reportField = "ActiveViewImpressions")
   private Long activeViewImpressions;
-<<<<<<< HEAD
-
-=======
   
   @Column(name = "ACTIVE_VIEW_MEASURABILITY")
   @CsvField(value = "Active View measurable impr. / impr.", reportField = "ActiveViewMeasurability")
@@ -197,7 +170,6 @@
   @CsvField(value = "Active View viewable impr. / measurable impr.", reportField = "ActiveViewViewability")
   private BigDecimal activeViewViewability;
   
->>>>>>> 6f51fc61
   @Column(name = "CONVERSION_TRACKER_ID")
   @CsvField(value = "Conversion Tracker Id", reportField = "ConversionTrackerId")
   private Long conversionTrackerId;
@@ -432,20 +404,6 @@
   public void setCreativeApprovalStatus(String creativeApprovalStatus) {
     this.creativeApprovalStatus = creativeApprovalStatus;
   }
-<<<<<<< HEAD
-
-  public String getClickConversionRateSignificance() {
-    return BigDecimalUtil.formatAsReadable(clickConversionRateSignificance);
-  }
-
-  public BigDecimal getClickConversionRateSignificanceBigDecimal() {
-    return clickConversionRateSignificance;
-  }
-
-  public void setClickConversionRateSignificance(String clickConversionRateSignificance) {
-    this.clickConversionRateSignificance =
-        BigDecimalUtil.parseFromNumberString(clickConversionRateSignificance);
-=======
   
   public String getAdGroupAdDisapprovalReasons() {
     return adGroupAdDisapprovalReasons;
@@ -457,44 +415,11 @@
     } else {
       return false;
     }
->>>>>>> 6f51fc61
   }
   
   public void setAdGroupAdDisapprovalReasons(String adGroupAdDisapprovalReasons) {
     this.adGroupAdDisapprovalReasons = adGroupAdDisapprovalReasons;
   }
-<<<<<<< HEAD
-
-  public BigDecimal getConversionRateManyPerClickSignificanceBigDecimal() {
-    return conversionRateManyPerClickSignificance;
-  }
-
-  public void setConversionRateManyPerClickSignificance(
-      String conversionRateManyPerClickSignificance) {
-    this.conversionRateManyPerClickSignificance =
-        BigDecimalUtil.parseFromNumberString(conversionRateManyPerClickSignificance);
-  }
-
-  public String getConversionManyPerClickSignificance() {
-    return BigDecimalUtil.formatAsReadable(conversionManyPerClickSignificance);
-  }
-
-  public BigDecimal getConversionManyPerClickSignificanceBigDecimal() {
-    return conversionManyPerClickSignificance;
-  }
-
-  public void setConversionManyPerClickSignificance(String conversionManyPerClickSignificance) {
-    this.conversionManyPerClickSignificance =
-        BigDecimalUtil.parseFromNumberString(conversionManyPerClickSignificance);
-  }
-
-  public String getCostPerConversionManyPerClickSignificance() {
-    return BigDecimalUtil.formatAsReadable(costPerConversionManyPerClickSignificance);
-  }
-
-  public BigDecimal getCostPerConversionManyPerClickSignificanceBigDecimal() {
-    return costPerConversionManyPerClickSignificance;
-=======
   
   public boolean isAdGroupAdTrademarkDisapproved() {
     return adGroupAdTrademarkDisapproved;
@@ -514,7 +439,6 @@
   
   public BigDecimal getClickConversionRateSignificanceBigDecimal() {
     return clickConversionRateSignificance;
->>>>>>> 6f51fc61
   }
 
   public void setClickConversionRateSignificance(String clickConversionRateSignificance) {
@@ -622,9 +546,6 @@
   public void setActiveViewCpm(String activeViewCpm) {
     this.activeViewCpm = BigDecimalUtil.parseFromNumberStringPercentage(activeViewCpm);
   }
-<<<<<<< HEAD
-
-=======
   
   public String getActiveViewCtr() {
     return BigDecimalUtil.formatAsReadable(activeViewCtr);
@@ -638,7 +559,6 @@
     this.activeViewCtr = BigDecimalUtil.parseFromNumberString(activeViewCtr);
   }
   
->>>>>>> 6f51fc61
   public Long getActiveViewImpressions() {
     return activeViewImpressions;
   }
@@ -646,9 +566,6 @@
   public void setActiveViewImpressions(Long activeViewImpressions) {
     this.activeViewImpressions = activeViewImpressions;
   }
-<<<<<<< HEAD
-
-=======
   
   public String getActiveViewMeasurability() {
     return BigDecimalUtil.formatAsReadable(activeViewMeasurability);
@@ -690,7 +607,6 @@
     this.activeViewViewability = BigDecimalUtil.parseFromNumberString(activeViewViewability);
   }
   
->>>>>>> 6f51fc61
   public Long getConversionTrackerId() {
     return conversionTrackerId;
   }
