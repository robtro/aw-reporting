--- conflicted
+++ resolved
@@ -166,18 +166,9 @@
     if (this.getClickType() != null && this.getClickType().length() > 0) {
       this.id += "-" + this.getClickType();
     }
-<<<<<<< HEAD
-    this.id += "-" + String.valueOf(this.getFeedPlaceholderType());
-    if (this.getIsSelfAction() != null) {
-      this.id += this.getIsSelfAction();
-    } else {
-        this.id += "null";
-    }
     if (this.getSlot() != null && this.getSlot().length() > 0) {
       this.id += "-" + this.getSlot();
     }
-=======
->>>>>>> 724e70cc
   }
 
   public Long getCampaignId() {
