// Copyright 2011 Google Inc. All Rights Reserved.
//
// Licensed under the Apache License, Version 2.0 (the "License");
// you may not use this file except in compliance with the License.
// You may obtain a copy of the License at
//
// http://www.apache.org/licenses/LICENSE-2.0
//
// Unless required by applicable law or agreed to in writing, software
// distributed under the License is distributed on an "AS IS" BASIS,
// WITHOUT WARRANTIES OR CONDITIONS OF ANY KIND, either express or implied.
// See the License for the specific language governing permissions and
// limitations under the License.

package com.google.api.ads.adwords.awreporting.model.entities;

import com.google.api.ads.adwords.awreporting.model.csv.annotation.CsvField;
import com.google.api.ads.adwords.awreporting.model.csv.annotation.CsvReport;
import com.google.api.ads.adwords.awreporting.model.csv.annotation.MoneyField;
import com.google.api.ads.adwords.awreporting.model.util.BigDecimalUtil;
import com.google.api.ads.adwords.lib.jaxb.v201509.ReportDefinitionReportType;
import com.google.common.collect.Lists;

import java.math.BigDecimal;

import javax.persistence.Column;
import javax.persistence.Entity;
import javax.persistence.Lob;
import javax.persistence.Table;

/**
 * Specific report class for ReportKeyword
 */
@Entity
@com.googlecode.objectify.annotation.Entity
@Table(name = "AW_ReportKeywords")
@CsvReport(value = ReportDefinitionReportType.KEYWORDS_PERFORMANCE_REPORT)
public class ReportKeywords extends ReportBase {
  @Column(name = "KEYWORD_ID")
  @CsvField(value = "Keyword ID", reportField = "Id")
  private Long keywordId;

  @Column(name = "QUALITY_SCORE")
  @CsvField(value = "Quality score", reportField = "QualityScore")
  private Integer qualityScore;

  @Column(name = "KEYWORD_MATCH_TYPE", length = 32)
  @CsvField(value = "Match type", reportField = "KeywordMatchType")
  private String keywordMatchType;

  @Column(name = "CRITERIA", length = 255)
  @CsvField(value = "Keyword", reportField = "Criteria")
  private String criteria;

  @Lob
  @Column(name = "CRITERIA_DESTINATION_URL", length = 2048)
  @CsvField(value = "Destination URL", reportField = "CriteriaDestinationUrl")
  private String criteriaDestinationUrl;

  @Column(name = "ADGROUP_ID")
  @CsvField(value = "Ad group ID", reportField = "AdGroupId")
  private Long adGroupId;

  @Column(name = "ADGROUP_NAME")
  @CsvField(value = "Ad group", reportField = "AdGroupName")
  private String adGroupName;

  @Column(name = "CAMPAIGN_ID")
  @CsvField(value = "Campaign ID", reportField = "CampaignId")
  private Long campaignId;

  @Column(name = "CAMPAIGN_NAME", length = 255)
  @CsvField(value = "Campaign", reportField = "CampaignName")
  private String campaignName;

  @Column(name = "STATUS", length = 32)
  @CsvField(value = "Keyword state", reportField = "Status")
  private String status;

  @Column(name = "IS_NEGATIVE")
  @CsvField(value = "Is negative", reportField = "IsNegative")
  private boolean negative;

  @Column(name = "CLICKCONVERSIONRATESIGNIFICANCE")
  @CsvField(
      value = "Click conversion rate ACE indicator",
      reportField = "ClickConversionRateSignificance")
  private BigDecimal clickConversionRateSignificance;
<<<<<<< HEAD

  @Column(name = "CONVERSIONRATEMANYPERCLICKSIGNIFICANCE")
  @CsvField(
      value = "Conversion rate ACE indicator",
      reportField = "ConversionRateManyPerClickSignificance")
  private BigDecimal conversionRateManyPerClickSignificance;

  @Column(name = "CONVERSIONMANYPERCLICKSIGNIFICANCE")
  @CsvField(value = "Conversion ACE indicator", reportField = "ConversionManyPerClickSignificance")
  private BigDecimal conversionManyPerClickSignificance;

  @Column(name = "COSTPERCONVERSIONMANYPERCLICKSIGNIFICANCE")
  @CsvField(
      value = "Cost/conversion ACE indicator",
      reportField = "CostPerConversionManyPerClickSignificance")
  private BigDecimal costPerConversionManyPerClickSignificance;

=======
  
>>>>>>> 6f51fc61
  @Column(name = "CONVERTEDCLICKSSIGNIFICANCE")
  @CsvField(value = "Converted clicks ACE indicator", reportField = "ConvertedClicksSignificance")
  private BigDecimal convertedClicksSignificance;

  @Column(name = "COSTPERCONVERTEDCLICKSIGNIFICANCE")
  @CsvField(
      value = "Cost/converted click ACE indicator",
      reportField = "CostPerConvertedClickSignificance")
  private BigDecimal costPerConvertedClickSignificance;

  @Column(name = "AVERAGE_PAGEVIEWS")
  @CsvField(value = "Pages / visit", reportField = "AveragePageviews")
  private BigDecimal averagePageviews;

  @Column(name = "AVERAGE_TIME_ON_SITE")
  @CsvField(value = "Avg. visit duration (seconds)", reportField = "AverageTimeOnSite")
  private BigDecimal averageTimeOnSite;

  @Column(name = "BOUNCE_RATE")
  @CsvField(value = "Bounce rate", reportField = "BounceRate")
  private BigDecimal bounceRate;

  @Column(name = "PERCENT_NEW_VISITORS")
  @CsvField(value = "% new visits", reportField = "PercentNewVisitors")
  private BigDecimal percentNewVisitors;

  @Column(name = "MAX_CPC")
  @CsvField(value = "Max. CPC", reportField = "CpcBid")
  @MoneyField
  private BigDecimal maxCpc;

  @Column(name = "MAX_CPM")
  @CsvField(value = "Max. CPM", reportField = "CpmBid")
  @MoneyField
  private BigDecimal maxCpm;

  @Column(name = "SEARCH_EXACT_MATCH_IMPRESSION_SHARE")
  @CsvField(value = "Search Exact match IS", reportField = "SearchExactMatchImpressionShare")
  private BigDecimal searchExactMatchImpressionShare;

  @Column(name = "SEARCH_IMPRESSION_SHARE")
  @CsvField(value = "Search Impr. share", reportField = "SearchImpressionShare")
  private BigDecimal searchImpressionShare;

  @Column(name = "SEARCH_LOST_IS_RANK")
  @CsvField(value = "Search Lost IS (rank)", reportField = "SearchRankLostImpressionShare")
  private BigDecimal searchLostISRank;

  @Lob
  @Column(name = "LABELS", length = 2048)
  @CsvField(value = "Labels", reportField = "Labels")
  private String labels;

  @Column(name = "FIRST_PAGE_CPC")
  @CsvField(value = "First page CPC", reportField = "FirstPageCpc")
  private String firstPageCpc;

  @Column(name = "TOP_OF_PAGE_CPC")
  @CsvField(value = "Top of page CPC", reportField = "TopOfPageCpc")
  private String topOfPageCpc;

  @Column(name = "ACTIVE_VIEW_CPM")
  @CsvField(value = "Active View avg. CPM", reportField = "ActiveViewCpm")
  @MoneyField
  private BigDecimal activeViewCpm;
<<<<<<< HEAD

=======
  
  @Column(name = "ACTIVE_VIEW_CTR")
  @CsvField(value = "Active View viewable CTR", reportField = "ActiveViewCtr")
  private BigDecimal activeViewCtr;
  
>>>>>>> 6f51fc61
  @Column(name = "ACTIVE_VIEW_IMPRESSIONS")
  @CsvField(value = "Active View viewable impressions", reportField = "ActiveViewImpressions")
  private Long activeViewImpressions;
<<<<<<< HEAD

=======
  
  @Column(name = "ACTIVE_VIEW_MEASURABILITY")
  @CsvField(value = "Active View measurable impr. / impr.", reportField = "ActiveViewMeasurability")
  private BigDecimal activeViewMeasurability;
  
  @Column(name = "ACTIVE_VIEW_MEASURABLE_COST")
  @CsvField(value = "Active View measurable cost", reportField = "ActiveViewMeasurableCost")
  private Long activeViewMeasurableCost;
  
  @Column(name = "ACTIVE_VIEW_MEASURABLE_IMPRESSIONS")
  @CsvField(value = "Active View measurable impr.", reportField = "ActiveViewMeasurableImpressions")
  private Long activeViewMeasurableImpressions;
  
  @Column(name = "ACTIVE_VIEW_VIEWABILITY")
  @CsvField(value = "Active View viewable impr. / measurable impr.", reportField = "ActiveViewViewability")
  private BigDecimal activeViewViewability;
  
>>>>>>> 6f51fc61
  @Column(name = "CONVERSION_TRACKER_ID")
  @CsvField(value = "Conversion Tracker Id", reportField = "ConversionTrackerId")
  private Long conversionTrackerId;

  @Column(name = "FINAL_APP_URLS", length = 2048)
  @CsvField(value = "App final URL", reportField = "FinalAppUrls")
  private String finalAppUrls;

  @Column(name = "FINAL_MOBILE_URLS", length = 2048)
  @CsvField(value = "Mobile final URL", reportField = "FinalMobileUrls")
  private String finalMobileUrls;

  @Column(name = "FINAL_URLS", length = 2048)
  @CsvField(value = "Final URL", reportField = "FinalUrls")
  private String finalUrls;

  @Column(name = "TRACKING_URL_TEMPLATE", length = 2048)
  @CsvField(value = "Tracking template", reportField = "TrackingUrlTemplate")
  private String trackingUrlTemplate;

  @Column(name = "URL_CUSTOM_PARAMETERS", length = 2048)
  @CsvField(value = "Custom parameter", reportField = "UrlCustomParameters")
  private String urlCustomParameters;

  @Column(name = "GMAIL_FORWARDS")
  @CsvField(value = "Gmail forwards", reportField = "GmailForwards")
  private Long gmailForwards;

  @Column(name = "GMAIL_SAVES")
  @CsvField(value = "Gmail saves", reportField = "GmailSaves")
  private Long gmailSaves;

  @Column(name = "GMAIL_SECONDARY_CLICKS")
  @CsvField(value = "Gmail clicks to website", reportField = "GmailSecondaryClicks")
  private Long gmailSecondaryClicks;
  
  @Column(name = "SLOT")
  @CsvField(value = "Top vs. Other", reportField = "Slot")
  private String slot;
  
  @Column(name = "ENHANCED_CPC_ENABLED")
  @CsvField(value = "Enhanced CPC enabled", reportField = "EnhancedCpcEnabled")
  private boolean enhancedCpcEnabled;
  
  @Column(name = "SYSTEM_SERVING_STATUS")
  @CsvField(value = "Criterion serving status", reportField = "SystemServingStatus")
  private String systemServingStatus;
  
  @Column(name = "VIDEO_QUARTILE_25_RATE")
  @CsvField(value = "Video played to 25%", reportField = "VideoQuartile25Rate")
  private BigDecimal videoQuartile25Rate;
  
  @Column(name = "VIDEO_QUARTILE_50_RATE")
  @CsvField(value = "Video played to 50%", reportField = "VideoQuartile50Rate")
  private BigDecimal videoQuartile50Rate;
  
  @Column(name = "VIDEO_QUARTILE_75_RATE")
  @CsvField(value = "Video played to 75%", reportField = "VideoQuartile75Rate")
  private BigDecimal videoQuartile75Rate;
  
  @Column(name = "VIDEO_QUARTILE_100_RATE")
  @CsvField(value = "Video played to 100%", reportField = "VideoQuartile100Rate")
  private BigDecimal videoQuartile100Rate;

  /**
   * Hibernate needs an empty constructor
   */
  public ReportKeywords() {}

  public ReportKeywords(Long topAccountId, Long accountId) {
    this.topAccountId = topAccountId;
    this.accountId = accountId;
  }

  @Override
  public void setId() {
    // Generating unique id after having accountId, campaignId, adGroupId and date
    if (this.getAccountId() != null) {
      this.id += "ac" + this.getAccountId();
    }
    if (this.getCampaignId() != null) {
      this.id += "-ca" + this.getCampaignId();
    }
    if (this.getAdGroupId() != null) {
      this.id += "-ag" + this.getAdGroupId();
    }
    if (this.getKeywordId() != null) {
      this.id = "-kw" + this.getKeywordId();
    }

    this.id += setIdDates();

    // Adding extra fields for unique ID
    if (this.getAdNetwork() != null && this.getAdNetwork().length() > 0) {
      this.id += "-" + this.getAdNetwork();
    }
    if (this.getAdNetworkPartners() != null && this.getAdNetworkPartners().length() > 0) {
      this.id += "-" + this.getAdNetworkPartners();
    }
    if (this.getDevice() != null && this.getDevice().length() > 0) {
      this.id += "-" + this.getDevice();
    }
    if (this.getClickType() != null && this.getClickType().length() > 0) {
      this.id += "-" + this.getClickType();
    }
  }

  // adGroupId
  public Long getKeywordId() {
    return keywordId;
  }

  public void setKeywordId(Long keywordId) {
    this.keywordId = keywordId;
  }

  public Integer getQualityScore() {
    return qualityScore;
  }

  public void setQualityScore(Integer qualityScore) {
    this.qualityScore = qualityScore;
  }

  // keywordMatchType
  public String getKeywordMatchType() {
    return keywordMatchType;
  }

  public void setKeywordMatchType(String keywordMatchType) {
    this.keywordMatchType = keywordMatchType;
  }

  // keywordText
  public String getCriteria() {
    return criteria;
  }

  public void setCriteria(String criteria) {
    this.criteria = criteria;
  }

  // criteriaDestinationUrl
  public String getCriteriaDestinationUrl() {
    return criteriaDestinationUrl;
  }

  public void setCriteriaDestinationUrl(String criteriaDestinationUrl) {
    this.criteriaDestinationUrl = criteriaDestinationUrl;
  }

  // adGroupId
  public Long getAdGroupId() {
    return adGroupId;
  }

  public void setAdGroupId(Long adGroupId) {
    this.adGroupId = adGroupId;
  }

  // adGroupName
  public String getAdGroupName() {
    return adGroupName;
  }

  public void setAdGroupName(String adGroupName) {
    this.adGroupName = adGroupName;
  }

  // campaignId
  public Long getCampaignId() {
    return campaignId;
  }

  public void setCampaignId(Long campaignId) {
    this.campaignId = campaignId;
  }

  // campaignName
  public String getCampaignName() {
    return campaignName;
  }

  public void setCampaignName(String campaignName) {
    this.campaignName = campaignName;
  }

  // status
  public String getStatus() {
    return status;
  }

  public void setStatus(String status) {
    this.status = status;
  }

  // negative
  public boolean isNegative() {
    return negative;
  }

  public void setNegative(String negative) {
    this.negative = Boolean.parseBoolean(negative);
  }

  public void setNegative(boolean negative) {
    this.negative = negative;
  }

  public String getClickConversionRateSignificance() {
    return BigDecimalUtil.formatAsReadable(clickConversionRateSignificance);
  }

  public BigDecimal getClickConversionRateSignificanceBigDecimal() {
    return clickConversionRateSignificance;
  }

  public void setClickConversionRateSignificance(String clickConversionRateSignificance) {
    this.clickConversionRateSignificance =
        BigDecimalUtil.parseFromNumberString(clickConversionRateSignificance);
  }
<<<<<<< HEAD

  public String getConversionRateManyPerClickSignificance() {
    return BigDecimalUtil.formatAsReadable(conversionRateManyPerClickSignificance);
  }

  public BigDecimal getConversionRateManyPerClickSignificanceBigDecimal() {
    return conversionRateManyPerClickSignificance;
  }

  public void setConversionRateManyPerClickSignificance(
      String conversionRateManyPerClickSignificance) {
    this.conversionRateManyPerClickSignificance =
        BigDecimalUtil.parseFromNumberString(conversionRateManyPerClickSignificance);
  }

  public String getConversionManyPerClickSignificance() {
    return BigDecimalUtil.formatAsReadable(conversionManyPerClickSignificance);
  }

  public BigDecimal getConversionManyPerClickSignificanceBigDecimal() {
    return conversionManyPerClickSignificance;
  }

  public void setConversionManyPerClickSignificance(String conversionManyPerClickSignificance) {
    this.conversionManyPerClickSignificance =
        BigDecimalUtil.parseFromNumberString(conversionManyPerClickSignificance);
  }

  public String getCostPerConversionManyPerClickSignificance() {
    return BigDecimalUtil.formatAsReadable(costPerConversionManyPerClickSignificance);
  }

  public BigDecimal getCostPerConversionManyPerClickSignificanceBigDecimal() {
    return costPerConversionManyPerClickSignificance;
  }

  public void setCostPerConversionManyPerClickSignificance(
      BigDecimal costPerConversionManyPerClickSignificance) {
    this.costPerConversionManyPerClickSignificance = costPerConversionManyPerClickSignificance;
  }

=======
  
>>>>>>> 6f51fc61
  public String getConvertedClicksSignificance() {
    return BigDecimalUtil.formatAsReadable(convertedClicksSignificance);
  }

  public BigDecimal getConvertedClicksSignificanceBigDecimal() {
    return convertedClicksSignificance;
  }

  public void setConvertedClicksSignificance(String convertedClicksSignificance) {
    this.convertedClicksSignificance =
        BigDecimalUtil.parseFromNumberString(convertedClicksSignificance);
  }

  public String getCostPerConvertedClickSignificance() {
    return BigDecimalUtil.formatAsReadable(costPerConvertedClickSignificance);
  }

  public BigDecimal getCostPerConvertedClickSignificanceBigDecimal() {
    return costPerConvertedClickSignificance;
  }

  public void setCostPerConvertedClickSignificance(String costPerConvertedClickSignificance) {
    this.costPerConvertedClickSignificance =
        BigDecimalUtil.parseFromNumberString(costPerConvertedClickSignificance);
  }

  public String getAveragePageviews() {
    return BigDecimalUtil.formatAsReadable(averagePageviews);
  }

  public BigDecimal getAveragePageviewsBigDecimal() {
    return averagePageviews;
  }

  public void setAveragePageviews(String averagePageviews) {
    this.averagePageviews = BigDecimalUtil.parseFromNumberString(averagePageviews);
  }

  public String getAverageTimeOnSite() {
    return BigDecimalUtil.formatAsReadable(averageTimeOnSite);
  }

  public BigDecimal getAverageTimeOnSiteBigDecimal() {
    return averageTimeOnSite;
  }

  public void setAverageTimeOnSite(String averageTimeOnSite) {
    this.averageTimeOnSite = BigDecimalUtil.parseFromNumberString(averageTimeOnSite);
  }

  public String getBounceRate() {
    return BigDecimalUtil.formatAsReadable(bounceRate);
  }

  public BigDecimal getBounceRateBigDecimal() {
    return bounceRate;
  }

  public void setBounceRate(String bounceRate) {
    this.bounceRate = BigDecimalUtil.parseFromNumberString(bounceRate);
  }

  public String getPercentNewVisitors() {
    return BigDecimalUtil.formatAsReadable(percentNewVisitors);
  }

  public BigDecimal getPercentNewVisitorsBigDecimal() {
    return percentNewVisitors;
  }

  public void setPercentNewVisitors(String percentNewVisitors) {
    this.percentNewVisitors = BigDecimalUtil.parseFromNumberString(percentNewVisitors);
  }

  public BigDecimal getMaxCpc() {
    return maxCpc;
  }

  public void setMaxCpc(BigDecimal maxCpc) {
    this.maxCpc = maxCpc;
  }

  public BigDecimal getMaxCpm() {
    return maxCpm;
  }

  public void setMaxCpm(BigDecimal maxCpm) {
    this.maxCpm = maxCpm;
  }

  public String getSearchImpressionShare() {
    return BigDecimalUtil.formatAsReadable(this.searchImpressionShare);
  }

  public BigDecimal getSearchImpressionShareBigDecimal() {
    return searchImpressionShare;
  }

  public void setSearchImpressionShare(String searchImpressionShare) {
    this.searchImpressionShare =
        BigDecimalUtil.parseFromNumberStringPercentage(searchImpressionShare);
  }

  public String getSearchLostISRank() {
    return BigDecimalUtil.formatAsReadable(this.searchLostISRank);
  }

  public BigDecimal getSearchLostISRankBigDecimal() {
    return searchLostISRank;
  }

  public void setSearchLostISRank(String lostISRank) {
    this.searchLostISRank = BigDecimalUtil.parseFromNumberStringPercentage(lostISRank);
  }

  public String getSearchExactMatchImpressionShare() {
    return BigDecimalUtil.formatAsReadable(this.searchExactMatchImpressionShare);
  }

  public BigDecimal getSearchExactMatchImpressionShareBigDecimal() {
    return searchExactMatchImpressionShare;
  }

  public void setSearchExactMatchImpressionShare(String searchExactMatchImpressionShare) {
    this.searchExactMatchImpressionShare =
        BigDecimalUtil.parseFromNumberStringPercentage(searchExactMatchImpressionShare);
  }

  public String getLabels() {
    return this.labels;
  }

  public boolean hasLabel(String label) {
    if (labels != null && labels.length() > 0) {
      return Lists.newArrayList(labels.split(";")).contains(label);
    } else {
      return false;
    }
  }

  public void setLabels(String labels) {
    this.labels = labels;
  }

  public String getFirstPageCpc() {
    return firstPageCpc;
  }

  public void setFirstPageCpc(String firstPageCpc) {
    this.firstPageCpc = firstPageCpc;
  }

  public String getTopOfPageCpc() {
    return topOfPageCpc;
  }

  public void setTopOfPageCpc(String topOfPageCpc) {
    this.topOfPageCpc = topOfPageCpc;
  }

  public String getActiveViewCpm() {
    return BigDecimalUtil.formatAsReadable(activeViewCpm);
  }

  public BigDecimal getActiveViewCpmBigDecimal() {
    return activeViewCpm;
  }

  public void setActiveViewCpm(String activeViewCpm) {
    this.activeViewCpm = BigDecimalUtil.parseFromNumberStringPercentage(activeViewCpm);
  }
<<<<<<< HEAD

=======
  
  public String getActiveViewCtr() {
    return BigDecimalUtil.formatAsReadable(activeViewCtr);
  }

  public BigDecimal getActiveViewCtrBigDecimal() {
    return activeViewCtr;
  }

  public void setActiveViewCtr(String activeViewCtr) {
    this.activeViewCtr = BigDecimalUtil.parseFromNumberString(activeViewCtr);
  }
  
>>>>>>> 6f51fc61
  public Long getActiveViewImpressions() {
    return activeViewImpressions;
  }

  public void setActiveViewImpressions(Long activeViewImpressions) {
    this.activeViewImpressions = activeViewImpressions;
  }
<<<<<<< HEAD

=======
  
  public String getActiveViewMeasurability() {
    return BigDecimalUtil.formatAsReadable(activeViewMeasurability);
  }
  
  public BigDecimal getActiveViewMeasurabilityBigDecimal() {
    return activeViewMeasurability;
  }
  
  public void setActiveViewMeasurability(String activeViewMeasurability) {
    this.activeViewMeasurability = BigDecimalUtil.parseFromNumberString(activeViewMeasurability);
  }
  
  public Long getActiveViewMeasurableCost() {
    return activeViewMeasurableCost;
  }
  
  public void setActiveViewMeasurableCost(Long activeViewMeasurableCost) {
    this.activeViewMeasurableCost = activeViewMeasurableCost;
  }
  
  public Long getActiveViewMeasurableImpressions() {
    return activeViewMeasurableImpressions;
  }
  
  public void setActiveViewMeasurableImpressions(Long activeViewMeasurableImpressions) {
    this.activeViewMeasurableImpressions = activeViewMeasurableImpressions;
  }
  
  public String getActiveViewViewability() {
    return BigDecimalUtil.formatAsReadable(activeViewViewability);
  }
  
  public BigDecimal getActiveViewViewabilityBigDecimal() {
    return activeViewViewability;
  }
  
  public void setActiveViewViewability(String activeViewViewability) {
    this.activeViewViewability = BigDecimalUtil.parseFromNumberString(activeViewViewability);
  }
  
>>>>>>> 6f51fc61
  public Long getConversionTrackerId() {
    return conversionTrackerId;
  }

  public void setConversionTrackerId(Long conversionTrackerId) {
    this.conversionTrackerId = conversionTrackerId;
  }

  public String getFinalAppUrls() {
    return finalAppUrls;
  }

  public boolean hasFinalAppUrl(String finalAppUrl) {
    if (finalAppUrls != null && finalAppUrls.length() > 0) {
      return Lists.newArrayList(finalAppUrls.split(";")).contains(finalAppUrl);
    } else {
      return false;
    }
  }

  public void setFinalAppUrls(String finalAppUrls) {
    this.finalAppUrls = finalAppUrls;
  }

  public String getFinalMobileUrls() {
    return finalMobileUrls;
  }

  public boolean hasFinalMobileUrl(String finalMobileUrl) {
    if (finalMobileUrls != null && finalMobileUrls.length() > 0) {
      return Lists.newArrayList(finalMobileUrls.split(";")).contains(finalMobileUrl);
    } else {
      return false;
    }
  }

  public void setFinalMobileUrls(String finalMobileUrls) {
    this.finalMobileUrls = finalMobileUrls;
  }

  public String getFinalUrls() {
    return finalUrls;
  }

  public boolean hasFinalUrl(String finalUrl) {
    if (finalUrls != null && finalUrls.length() > 0) {
      return Lists.newArrayList(finalUrls.split(";")).contains(finalUrl);
    } else {
      return false;
    }
  }

  public void setFinalUrls(String finalUrls) {
    this.finalUrls = finalUrls;
  }

  public String getTrackingUrlTemplate() {
    return trackingUrlTemplate;
  }

  public void setTrackingUrlTemplate(String trackingUrlTemplate) {
    this.trackingUrlTemplate = trackingUrlTemplate;
  }

  public String getUrlCustomParameters() {
    return urlCustomParameters;
  }

  public void setUrlCustomParameters(String urlCustomParameters) {
    this.urlCustomParameters = urlCustomParameters;
  }

  public Long getGmailForwards() {
    return gmailForwards;
  }

  public void setGmailForwards(Long gmailForwards) {
    this.gmailForwards = gmailForwards;
  }

  public Long getGmailSaves() {
    return gmailSaves;
  }

  public void setGmailSaves(Long gmailSaves) {
    this.gmailSaves = gmailSaves;
  }

  public Long getGmailSecondaryClicks() {
    return gmailSecondaryClicks;
  }

  public void setGmailSecondaryClicks(Long gmailSecondaryClicks) {
    this.gmailSecondaryClicks = gmailSecondaryClicks;
  }
  
  public String getSlot() {
    return slot;
  }

  public void setSlot(String slot) {
    this.slot = slot;
  }
  
  public boolean isEnhancedCpcEnabled() {
    return enhancedCpcEnabled;
  }
  
  public void setEnhancedCpcEnabled(boolean enhancedCpcEnabled) {
    this.enhancedCpcEnabled = enhancedCpcEnabled;
  }
  
  public void setEnhancedCpcEnabled(String enhancedCpcEnabled) {
    this.enhancedCpcEnabled = Boolean.parseBoolean(enhancedCpcEnabled);
  }
  
  public String getSystemServingStatus() {
    return systemServingStatus;
  }
  
  public void setSystemServingStatus(String systemServingStatus) {
    this.systemServingStatus = systemServingStatus;
  }

  public String getVideoQuartile25Rate() {
    return BigDecimalUtil.formatAsReadable(videoQuartile25Rate);
  }
  
  public BigDecimal getVideoQuartile25RateBigDecimal() {
    return videoQuartile25Rate;
  }
  
  public void setVideoQuartile25Rate(String videoQuartile25Rate) {
    this.videoQuartile25Rate = BigDecimalUtil.parseFromNumberString(videoQuartile25Rate);
  }

  public String getVideoQuartile50Rate() {
    return BigDecimalUtil.formatAsReadable(videoQuartile50Rate);
  }
  
  public BigDecimal getVideoQuartile50RateBigDecimal() {
    return videoQuartile50Rate;
  }
  
  public void setVideoQuartile50Rate(String videoQuartile50Rate) {
    this.videoQuartile50Rate = BigDecimalUtil.parseFromNumberString(videoQuartile50Rate);
  }

  public String getVideoQuartile75Rate() {
    return BigDecimalUtil.formatAsReadable(videoQuartile75Rate);
  }
  
  public BigDecimal getVideoQuartile75RateBigDecimal() {
    return videoQuartile75Rate;
  }
  
  public void setVideoQuartile75Rate(String videoQuartile75Rate) {
    this.videoQuartile75Rate = BigDecimalUtil.parseFromNumberString(videoQuartile75Rate);
  }

  public String getVideoQuartile100Rate() {
    return BigDecimalUtil.formatAsReadable(videoQuartile100Rate);
  }
  
  public BigDecimal getVideoQuartile100RateBigDecimal() {
    return videoQuartile100Rate;
  }
  
  public void setVideoQuartile100Rate(String videoQuartile100Rate) {
    this.videoQuartile100Rate = BigDecimalUtil.parseFromNumberString(videoQuartile100Rate);
  }
}<|MERGE_RESOLUTION|>--- conflicted
+++ resolved
@@ -86,27 +86,7 @@
       value = "Click conversion rate ACE indicator",
       reportField = "ClickConversionRateSignificance")
   private BigDecimal clickConversionRateSignificance;
-<<<<<<< HEAD
-
-  @Column(name = "CONVERSIONRATEMANYPERCLICKSIGNIFICANCE")
-  @CsvField(
-      value = "Conversion rate ACE indicator",
-      reportField = "ConversionRateManyPerClickSignificance")
-  private BigDecimal conversionRateManyPerClickSignificance;
-
-  @Column(name = "CONVERSIONMANYPERCLICKSIGNIFICANCE")
-  @CsvField(value = "Conversion ACE indicator", reportField = "ConversionManyPerClickSignificance")
-  private BigDecimal conversionManyPerClickSignificance;
-
-  @Column(name = "COSTPERCONVERSIONMANYPERCLICKSIGNIFICANCE")
-  @CsvField(
-      value = "Cost/conversion ACE indicator",
-      reportField = "CostPerConversionManyPerClickSignificance")
-  private BigDecimal costPerConversionManyPerClickSignificance;
-
-=======
-  
->>>>>>> 6f51fc61
+  
   @Column(name = "CONVERTEDCLICKSSIGNIFICANCE")
   @CsvField(value = "Converted clicks ACE indicator", reportField = "ConvertedClicksSignificance")
   private BigDecimal convertedClicksSignificance;
@@ -172,21 +152,14 @@
   @CsvField(value = "Active View avg. CPM", reportField = "ActiveViewCpm")
   @MoneyField
   private BigDecimal activeViewCpm;
-<<<<<<< HEAD
-
-=======
   
   @Column(name = "ACTIVE_VIEW_CTR")
   @CsvField(value = "Active View viewable CTR", reportField = "ActiveViewCtr")
   private BigDecimal activeViewCtr;
   
->>>>>>> 6f51fc61
   @Column(name = "ACTIVE_VIEW_IMPRESSIONS")
   @CsvField(value = "Active View viewable impressions", reportField = "ActiveViewImpressions")
   private Long activeViewImpressions;
-<<<<<<< HEAD
-
-=======
   
   @Column(name = "ACTIVE_VIEW_MEASURABILITY")
   @CsvField(value = "Active View measurable impr. / impr.", reportField = "ActiveViewMeasurability")
@@ -204,7 +177,6 @@
   @CsvField(value = "Active View viewable impr. / measurable impr.", reportField = "ActiveViewViewability")
   private BigDecimal activeViewViewability;
   
->>>>>>> 6f51fc61
   @Column(name = "CONVERSION_TRACKER_ID")
   @CsvField(value = "Conversion Tracker Id", reportField = "ConversionTrackerId")
   private Long conversionTrackerId;
@@ -426,51 +398,7 @@
     this.clickConversionRateSignificance =
         BigDecimalUtil.parseFromNumberString(clickConversionRateSignificance);
   }
-<<<<<<< HEAD
-
-  public String getConversionRateManyPerClickSignificance() {
-    return BigDecimalUtil.formatAsReadable(conversionRateManyPerClickSignificance);
-  }
-
-  public BigDecimal getConversionRateManyPerClickSignificanceBigDecimal() {
-    return conversionRateManyPerClickSignificance;
-  }
-
-  public void setConversionRateManyPerClickSignificance(
-      String conversionRateManyPerClickSignificance) {
-    this.conversionRateManyPerClickSignificance =
-        BigDecimalUtil.parseFromNumberString(conversionRateManyPerClickSignificance);
-  }
-
-  public String getConversionManyPerClickSignificance() {
-    return BigDecimalUtil.formatAsReadable(conversionManyPerClickSignificance);
-  }
-
-  public BigDecimal getConversionManyPerClickSignificanceBigDecimal() {
-    return conversionManyPerClickSignificance;
-  }
-
-  public void setConversionManyPerClickSignificance(String conversionManyPerClickSignificance) {
-    this.conversionManyPerClickSignificance =
-        BigDecimalUtil.parseFromNumberString(conversionManyPerClickSignificance);
-  }
-
-  public String getCostPerConversionManyPerClickSignificance() {
-    return BigDecimalUtil.formatAsReadable(costPerConversionManyPerClickSignificance);
-  }
-
-  public BigDecimal getCostPerConversionManyPerClickSignificanceBigDecimal() {
-    return costPerConversionManyPerClickSignificance;
-  }
-
-  public void setCostPerConversionManyPerClickSignificance(
-      BigDecimal costPerConversionManyPerClickSignificance) {
-    this.costPerConversionManyPerClickSignificance = costPerConversionManyPerClickSignificance;
-  }
-
-=======
-  
->>>>>>> 6f51fc61
+  
   public String getConvertedClicksSignificance() {
     return BigDecimalUtil.formatAsReadable(convertedClicksSignificance);
   }
@@ -642,9 +570,6 @@
   public void setActiveViewCpm(String activeViewCpm) {
     this.activeViewCpm = BigDecimalUtil.parseFromNumberStringPercentage(activeViewCpm);
   }
-<<<<<<< HEAD
-
-=======
   
   public String getActiveViewCtr() {
     return BigDecimalUtil.formatAsReadable(activeViewCtr);
@@ -658,7 +583,6 @@
     this.activeViewCtr = BigDecimalUtil.parseFromNumberString(activeViewCtr);
   }
   
->>>>>>> 6f51fc61
   public Long getActiveViewImpressions() {
     return activeViewImpressions;
   }
@@ -666,9 +590,6 @@
   public void setActiveViewImpressions(Long activeViewImpressions) {
     this.activeViewImpressions = activeViewImpressions;
   }
-<<<<<<< HEAD
-
-=======
   
   public String getActiveViewMeasurability() {
     return BigDecimalUtil.formatAsReadable(activeViewMeasurability);
@@ -710,7 +631,6 @@
     this.activeViewViewability = BigDecimalUtil.parseFromNumberString(activeViewViewability);
   }
   
->>>>>>> 6f51fc61
   public Long getConversionTrackerId() {
     return conversionTrackerId;
   }
