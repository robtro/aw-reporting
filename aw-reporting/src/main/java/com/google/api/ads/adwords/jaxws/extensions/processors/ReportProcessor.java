--- conflicted
+++ resolved
@@ -13,6 +13,26 @@
 // limitations under the License.
 
 package com.google.api.ads.adwords.jaxws.extensions.processors;
+
+import java.io.File;
+import java.io.FileWriter;
+import java.io.IOException;
+import java.text.DateFormat;
+import java.text.SimpleDateFormat;
+import java.util.Collection;
+import java.util.List;
+import java.util.Properties;
+import java.util.Set;
+import java.util.concurrent.CountDownLatch;
+import java.util.concurrent.ExecutorService;
+import java.util.concurrent.Executors;
+import java.util.concurrent.TimeUnit;
+
+import org.apache.log4j.Logger;
+import org.joda.time.DateTime;
+import org.springframework.beans.factory.annotation.Autowired;
+import org.springframework.beans.factory.annotation.Value;
+import org.springframework.stereotype.Component;
 
 import au.com.bytecode.opencsv.bean.MappingStrategy;
 
@@ -44,669 +64,723 @@
 import com.google.common.base.Stopwatch;
 import com.google.common.collect.Lists;
 
-import org.apache.log4j.Logger;
-import org.joda.time.DateTime;
-import org.springframework.beans.factory.annotation.Autowired;
-import org.springframework.beans.factory.annotation.Value;
-import org.springframework.stereotype.Component;
-
-import java.io.File;
-import java.io.FileWriter;
-import java.io.IOException;
-import java.text.DateFormat;
-import java.text.SimpleDateFormat;
-import java.util.Collection;
-import java.util.List;
-import java.util.Properties;
-import java.util.Set;
-import java.util.concurrent.CountDownLatch;
-import java.util.concurrent.ExecutorService;
-import java.util.concurrent.Executors;
-import java.util.concurrent.TimeUnit;
-
 /**
- * Main reporting processor responsible for downloading and saving the files to the file system. The
- * persistence of the parsed beans is delegated to the configured persister.
- *
+ * Main reporting processor responsible for downloading and saving the files to
+ * the file system. The persistence of the parsed beans is delegated to the
+ * configured persister.
+ * 
  * @author jtoledo@google.com (Julian Toledo)
  * @author gustavomoreira@google.com (Gustavo Moreira)
  */
 @Component
 public class ReportProcessor {
 
-  public static final int REPORT_BUFFER_DB = 1000;
-  
-  public static final int NUMBER_OF_REPORT_PROCESSORS = 4;
-
-  private static final Logger LOGGER = Logger.getLogger(ReportProcessor.class);
-
-  private static final DateFormat TIMESTAMPFORMAT = new SimpleDateFormat("yyyy-MM-dd-HH_mm");
-
-  private static final String USER_AGENT = "AwReporting";
-
-  private static final String REPORT_PREFIX = "AwReporting-";
-
-  private CsvReportEntitiesMapping csvReportEntitiesMapping;
-
-  private MultipleClientReportDownloader multipleClientReportDownloader;
-
-  private EntityPersister persister;
-
-  private AuthTokenPersister authTokenPersister;
-
-  // AdWords Authentication Properties
-  private String clientId = null;
-  private String clientSecret = null;
-  private String developerToken = null;
-  private String mccAccountId = null;
-  private String companyName = null;
-
-  private int reportRowsSetSize = REPORT_BUFFER_DB;
-  private int numberOfReportProcessors = NUMBER_OF_REPORT_PROCESSORS;
-
-  /**
-   * Constructor.
-   *
-   * @param mccAccountId the MCC account ID
-   * @param developerToken the developer token
-   * @param companyName the company name (optional)
-   * @param clientId the OAuth2 authentication clientId
-   * @param clientSecret the OAuth2 authentication clientSecret
-   * @param reportRowsSetSize the size of the set parsed before send to the DB
-   */
-  @Autowired
-  public ReportProcessor(@Value("${mccAccountId}") String mccAccountId,
-      @Value("${developerToken}") String developerToken,
-      @Value(value = "${companyName:}") String companyName,
-      @Value(value = "${clientId}") String clientId,
-      @Value(value = "${clientSecret}") String clientSecret,
-      @Value(value = "${aw.report.processor.rows.size:}") Integer reportRowsSetSize,
-      @Value(value = "${aw.report.processor.threads:}") Integer numberOfReportProcessors) {
-
-    this.mccAccountId = mccAccountId;
-    this.developerToken = developerToken;
-    this.companyName = companyName;
-    this.clientId = clientId;
-    this.clientSecret = clientSecret;
-
-    if (reportRowsSetSize != null && reportRowsSetSize > 0) {
-      this.reportRowsSetSize = reportRowsSetSize;
-    }
-    if (numberOfReportProcessors != null && numberOfReportProcessors > 0) {
-      this.numberOfReportProcessors = numberOfReportProcessors;
-    }
-  }
-
-  private <R extends Report> void processFiles(Class<R> reportBeanClass,
-      Collection<File> localFiles, ReportDefinitionDateRangeType dateRangeType, String dateStart,
-      String dateEnd) {
-
-    final CountDownLatch latch = new CountDownLatch(localFiles.size());
-    ExecutorService executorService = Executors.newFixedThreadPool(numberOfReportProcessors);
-
-    // Processing Report Local Files
-    LOGGER.info(" Procesing reports...");
-
-    Stopwatch stopwatch = new Stopwatch();
-    stopwatch.start();
-    
-    for (File file : localFiles) {
-      LOGGER.trace(".");
-      try {
-        
-        ModifiedCsvToBean<R> csvToBean = new ModifiedCsvToBean<R>();
-        MappingStrategy<R> mappingStrategy = new AnnotationBasedMappingStrategy<R>(reportBeanClass);
-
-        LOGGER.debug("Parsing file: " + file.getAbsolutePath());
-        RunnableProcessor<R> runnableProcesor = new RunnableProcessor<R>(
-            file, csvToBean, mappingStrategy, dateRangeType, dateStart, dateEnd, mccAccountId,
-            persister, reportRowsSetSize);
-        runnableProcesor.setLatch(latch);
-        executorService.execute(runnableProcesor);
-
-      } catch (Exception e) {
-        LOGGER.error("Ignoring file (Error when processing): " + file.getAbsolutePath());
-        e.printStackTrace();
-      }
-    }
-
-    try {
-      latch.await();
-    } catch (InterruptedException e) {
-      LOGGER.error(e.getMessage());
-      e.printStackTrace();
-    }
-<<<<<<< HEAD
-    LOGGER.debug("... success.");
-    csvReader.close();
-
-  }
-
-  /**
-   * Creates the proper {@link CSVReader} to parse the AW reports.
-   *
-   * @param file the CSV file.
-   * @return the {@code CSVReader}
-   * @throws UnsupportedEncodingException should not happen.
-   * @throws FileNotFoundException in case the file has been deleted before the reading.
-   */
-  private CSVReader createCsvReader(File file)
-      throws UnsupportedEncodingException, FileNotFoundException {
-=======
->>>>>>> 920adf55
-
-    executorService.shutdown();
-    stopwatch.stop();
-    LOGGER.info("*** Finished processing all reports in "
-        + (stopwatch.elapsed(TimeUnit.MILLISECONDS) / 1000) + " seconds ***\n");
-  }
-
-  /**
-   * The implementation must persist the token to be retrieved later.
-   *
-   * @param mccAccountId the MCC account ID.
-   * @param authToken the authentication token.
-   */
-  private void saveAuthTokenToStorage(String mccAccountId, String authToken) {
-
-    LOGGER.debug("Persisting refresh token...");
-    AuthMcc authMcc = new AuthMcc(mccAccountId, authToken);
-    this.authTokenPersister.persistAuthToken(authMcc);
-    LOGGER.debug("... success.");
-  }
-
-  /**
-   * The implementation should retrieve the authentication token previously persisted.
-   *
-   * @param mccAccountId the MCC account ID.
-   * @return the authentication token.
-   */
-  private String getAuthTokenFromStorage(String mccAccountId) {
-
-    AuthMcc authToken = this.authTokenPersister.getAuthToken(mccAccountId);
-    if (authToken != null) {
-      return authToken.getAuthToken();
-    }
-    return null;
-  }
-
-  /**
-   * Authenticates the user against the API.
-   *
-   * @param force true if the authentication token must be renewed.
-   * @return the session builder after the authentication.
-   * @throws IOException error connecting to authentication server
-   * @throws OAuthException error on the OAuth process
-   */
-  protected AdWordsSession.Builder authenticate(boolean force) throws OAuthException, IOException {
-
-    String authToken = this.retrieveAuthToken(force);
-    String localUserAgent = this.buildLocalUserAgent();
-
-    Credential oAuth2Credential = null;
-    try {
-      oAuth2Credential = this.buildOAuth2Credentials(authToken);
-
-    } catch (OAuthException e) {
-      if (e.getMessage().contains("Credential could not be refreshed")) {
-        System.out.println(
-            "**ERROR** Credential could not be refreshed," + " we need a new OAuth2 Token");
-
-        authToken = GetRefreshToken.get(this.clientId, this.clientSecret);
-        oAuth2Credential = this.buildOAuth2Credentials(authToken);
-
-        System.out.println("Saving Refresh Token to DB...\n");
-        this.saveAuthTokenToStorage(this.mccAccountId, authToken);
-
-      } else {
-        e.printStackTrace();
-        throw e;
-      }
-    }
-
-    return new AdWordsSession.Builder().withOAuth2Credential(oAuth2Credential)
-        .withUserAgent(localUserAgent).withClientCustomerId(this.mccAccountId)
-        .withDeveloperToken(this.developerToken);
-  }
-
-  /**
-   * Builds the OAuth 2.0 credential for the user
-   *
-   * @param authToken the last authentication token
-   * @return the new {@link Credential}
-   * @throws OAuthException error creating the credentials
-   */
-  private Credential buildOAuth2Credentials(String authToken) throws OAuthException {
-
-    try {
-      return new OfflineCredentials.Builder().forApi(Api.ADWORDS)
-          .withRefreshToken(authToken)
-          .withClientSecrets(this.clientId, this.clientSecret)
-          .build()
-          .generateCredential();
-    } catch (ValidationException e) {
-
-      e.printStackTrace();
-      throw new IllegalStateException("Builder not set properly. "
-          + "This might mean a bug with the authentication, "
-          + "or the credential values are incorrect.", e);
-    }
-  }
-
-  /**
-   * Retrieves the authentication token by refreshing it if necessary, and persisting the updated
-   * token into the DB.
-   *
-   * @param force if the actual token should be refreshed
-   * @return the valid token for the moment
-   * @throws IOException error connecting to authentication server
-   * @throws OAuthException error on the OAuth process
-   */
-  private String retrieveAuthToken(boolean force) throws IOException, OAuthException {
-
-    LOGGER.debug("Retrieving auth token from DB.");
-    String authToken = this.getAuthTokenFromStorage(this.mccAccountId);
-
-    // Generate a new Auth token if necessary
-    if ((authToken == null || force)) {
-      try {
-        if (force) {
-          LOGGER.debug("Token refresh FORCED. Getting a new one.");
-        } else {
-          LOGGER.debug("Token not found. Getting one.");
-        }
-        authToken = GetRefreshToken.get(this.clientId, this.clientSecret);
-
-      } catch (IOException e) {
-        if (e.getMessage().contains("Connection reset")) {
-          LOGGER.info("Connection reset when getting authToken, retrying...");
-          this.authenticate(true);
-        } else {
-          LOGGER.error("Error authenticating: " + e.getMessage());
-          e.printStackTrace();
-          throw e;
-        }
-      }
-      LOGGER.info("Saving Refresh Token to DB...");
-      this.saveAuthTokenToStorage(this.mccAccountId, authToken);
-    }
-    return authToken;
-  }
-
-  /**
-   * @return the local user agent built from the global user agent and the company name
-   */
-  private String buildLocalUserAgent() {
-
-    String localUserAgent = USER_AGENT;
-    if (this.companyName != null && this.companyName.length() > 0) {
-      localUserAgent += "-" + this.companyName;
-    }
-    return localUserAgent;
-  }
-
-  /**
-   * Uses the API to retrieve the managed accounts, and extract their IDs.
-   *
-   * @return the account IDs for all the managed accounts.
-   * @throws Exception error reading the API.
-   */
-  public Set<Long> retrieveAccountIds() throws Exception {
-
-    Set<Long> accountIdsSet = Sets.newHashSet();
-    try {
-
-      LOGGER.info("Account IDs being recovered from the API. This may take a while...");
-      accountIdsSet = new ManagedCustomerDelegate(this.authenticate(false).build()).getAccountIds();
-
-    } catch (ApiException e) {
-      if (e.getMessage().contains("AuthenticationError")) {
-
-        // retries Auth once for expired Tokens
-        LOGGER.info("AuthenticationError, Getting a new Token...");
-        LOGGER.info("Account IDs being recovered from the API. This may take a while...");
-        accountIdsSet =
-            new ManagedCustomerDelegate(this.authenticate(true).build()).getAccountIds();
-
-      } else {
-        LOGGER.error("API error: " + e.getMessage());
-        e.printStackTrace();
-        throw e;
-      }
-    }
-
-    this.cacheAccountsToFile(accountIdsSet);
-
-    return accountIdsSet;
-  }
-
-  /**
-   * Caches the accounts into a temporary file.
-   *
-   * @param accountIdsSet the set with all the accounts
-   */
-  private void cacheAccountsToFile(Set<Long> accountIdsSet) {
-
-    DateTime now = new DateTime();
-    String nowFormat = TIMESTAMPFORMAT.format(now.toDate());
-
-    try {
-      File tempFile = File.createTempFile(nowFormat + "-accounts-ids", ".txt");
-      LOGGER.info("Cache file created for accounts: " + tempFile.getAbsolutePath());
-
-      FileWriter writer = new FileWriter(tempFile);
-      for (Long accountId : accountIdsSet) {
-        writer.write(Long.toString(accountId) + "\n");
-      }
-      writer.close();
-      LOGGER.info("All account IDs added to cache file.");
-
-    } catch (IOException e) {
-      LOGGER.error("Could not create temporary file with the accounts. Accounts won't be cached.");
-      e.printStackTrace();
-    }
-  }
-
-  /**
-   * Uses the API to retrieve the managed accounts, and extract their IDs.
-   *
-   * @return the account IDs for all the managed accounts.
-   * @throws Exception error reading the API.
-   */
-  public List<ManagedCustomer> getAccounts() throws Exception {
-
-    List<ManagedCustomer> accounts = Lists.newArrayList();
-    try {
-      accounts = new ManagedCustomerDelegate(this.authenticate(false).build()).getAccounts();
-    } catch (ApiException e) {
-      if (e.getMessage().contains("AuthenticationError")) {
-        // retries Auth once for expired Tokens
-        LOGGER.info("AuthenticationError, Getting a new Token...");
-        accounts = new ManagedCustomerDelegate(this.authenticate(true).build()).getAccounts();
-      } else {
-        LOGGER.error("API error: " + e.getMessage());
-        e.printStackTrace();
-        throw e;
-      }
-    }
-    return accounts;
-  }
-
-  /**
-   * Generate all the mapped reports to the given account IDs.
-   *
-   * @param dateRangeType the date range type.
-   * @param dateStart the starting date.
-   * @param dateEnd the ending date.
-   * @param accountIdsSet the account IDs.
-   * @param properties the properties file
-   * @throws Exception error reaching the API.
-   */
-  public void generateReportsForMCC(ReportDefinitionDateRangeType dateRangeType, String dateStart,
-      String dateEnd, Set<Long> accountIdsSet, Properties properties) throws Exception {
-
-    LOGGER.info("*** Retrieving account IDs ***");
-
-    if (accountIdsSet == null || accountIdsSet.size() == 0) {
-      accountIdsSet = this.retrieveAccountIds();
-    } else {
-      LOGGER.info("Accounts loaded from file.");
-    }
-
-    AdWordsSession.Builder builder = this.authenticate(false);
-
-    LOGGER.info("*** Generating Reports for " + accountIdsSet.size() + " accounts ***");
-
-    Stopwatch stopwatch = new Stopwatch();
-    stopwatch.start();
-
-    Set<ReportDefinitionReportType> reports = this.csvReportEntitiesMapping.getDefinedReports();
-
-    // reports
-    for (ReportDefinitionReportType reportType : reports) {
-
-      if (properties.containsKey(reportType.name())) {
-        this.downloadAndProcess(builder,
-            reportType,
-            dateRangeType,
-            dateStart,
-            dateEnd,
-            accountIdsSet,
-            properties);
-      }
-    }
-
-    this.multipleClientReportDownloader.finalizeExecutorService();
-
-    stopwatch.stop();
-    LOGGER.info("*** Finished processing all reports in "
-        + (stopwatch.elapsed(TimeUnit.MILLISECONDS) / 1000) + " seconds ***\n");
-  }
-
-  /**
-   * Downloads all the files from the API and process all the rows, saving the data to the
-   * configured data base.
-   *
-   * @param builder the session builder.
-   * @param reportType the report type.
-   * @param dateRangeType the date range type.
-   * @param dateStart the start date.
-   * @param dateEnd the ending date.
-   * @param acountIdList the account IDs.
-   * @param properties the properties resource.
-   */
-  private <R extends Report> void downloadAndProcess(AdWordsSession.Builder builder,
-      ReportDefinitionReportType reportType,
-      ReportDefinitionDateRangeType dateRangeType,
-      String dateStart,
-      String dateEnd,
-      Set<Long> acountIdList,
-      Properties properties) {
-
-    // Download Reports to local files and Generate Report objects
-    LOGGER.info("\n\n ** Generating: " + reportType.name() + " **");
-    LOGGER.info(" Downloading reports...");
-    Collection<File> localFiles = Lists.newArrayList();
-    try {
-
-      ReportDefinition reportDefinition =
-          getReportDefinition(reportType, dateRangeType, dateStart, dateEnd, properties);
-
-      localFiles = this.multipleClientReportDownloader.downloadReports(
-          builder, reportDefinition, acountIdList);
-
-    } catch (InterruptedException e) {
-      LOGGER.error(e.getMessage());
-      e.printStackTrace();
-      return;
-    }
-
-    this.processLocalFiles(reportType, localFiles, dateStart, dateEnd, dateRangeType);
-
-    this.deleteTemporaryFiles(localFiles, reportType);
-  }
-
-  /**
-   * Process the local files delegating the call to the concrete implementation.
-   *
-   * @param reportType the report type.
-   * @param localFiles the local files.
-   * @param dateStart the start date.
-   * @param dateEnd the end date.
-   * @param dateRangeType the date range type.
-   */
-  private <R extends Report> void processLocalFiles(ReportDefinitionReportType reportType,
-      Collection<File> localFiles, String dateStart, String dateEnd,
-      ReportDefinitionDateRangeType dateRangeType) {
-
-    Stopwatch stopwatch = new Stopwatch();
-    stopwatch.start();
-
-    @SuppressWarnings("unchecked")
-    Class<R> reportBeanClass =
-        (Class<R>) this.csvReportEntitiesMapping.getReportBeanClass(reportType);
-    this.processFiles(reportBeanClass, localFiles, dateRangeType, dateStart, dateEnd);
-
-    stopwatch.stop();
-    LOGGER.info("\n* DB Process finished in " + (stopwatch.elapsed(TimeUnit.MILLISECONDS) / 1000)
-        + " seconds ***");
-  }
-
-  /**
-   * Deletes the local files used as temporary containers.
-   *
-   * @param localFiles the list of local files.
-   * @param reportType the report type.
-   */
-  private void deleteTemporaryFiles(
-      Collection<File> localFiles, ReportDefinitionReportType reportType) {
-
-    // Delete temporary report files
-    LOGGER.info("\n Deleting temporary report files after Parsing...");
-    for (File file : localFiles) {
-      File gUnzipFile = new File(file.getAbsolutePath() + ".gunzip");
-      gUnzipFile.delete();
-      file.delete();
-      LOGGER.trace(".");
-    }
-    LOGGER.info("\n ** Finished: " + reportType.name() + " **");
-  }
-
-  /**
-   * Creates the complete report definition with all the dates and types properly setted.
-   *
-   * @param reportDefinitionReportType the report type.
-   * @param dateRangeType the date range type.
-   * @param dateStart the initial date.
-   * @param dateEnd the ending date.
-   * @param properties the properties resource.
-   * @return the {@code ReportDefinition} instance.
-   */
-  private ReportDefinition getReportDefinition(
-      ReportDefinitionReportType reportDefinitionReportType,
-      ReportDefinitionDateRangeType dateRangeType, String dateStart, String dateEnd,
-      Properties properties) {
-
-    // Create the Selector with all the fileds defined in the Mapping
-    Selector selector = new Selector();
-
-    List<String> reportFields =
-        this.csvReportEntitiesMapping.retrievePropertiesToSelect(reportDefinitionReportType);
-
-    // Add the inclusions from the properties file
-    List<String> reportInclusions =
-        this.getReportInclusions(reportDefinitionReportType, properties);
-    for (String reportField : reportFields) {
-      if (reportInclusions.contains(reportField)) {
-        selector.getFields().add(reportField);
-      }
-    }
-    this.adjustDateRange(reportDefinitionReportType, dateRangeType, dateStart, dateEnd, selector);
-
-    return this.instantiateReportDefinition(reportDefinitionReportType, dateRangeType, selector);
-  }
-
-  /**
-   * Adjusts the date range in case of a custom date type. The adjustment do not apply for the
-   * {@code CAMPAIGN_NEGATIVE_KEYWORDS_PERFORMANCE_REPORT}.
-   *
-   * @param reportDefinitionReportType the report type.
-   * @param dateRangeType the date range type.
-   * @param dateStart the start.
-   * @param dateEnd the end.
-   * @param selector the selector with the properties.
-   */
-  private void adjustDateRange(ReportDefinitionReportType reportDefinitionReportType,
-      ReportDefinitionDateRangeType dateRangeType, String dateStart, String dateEnd,
-      Selector selector) {
-
-    if (dateRangeType.equals(
-        ReportDefinitionDateRangeType.CUSTOM_DATE) && !reportDefinitionReportType.equals(
-        ReportDefinitionReportType.CAMPAIGN_NEGATIVE_KEYWORDS_PERFORMANCE_REPORT)) {
-      DateRange dateRange = new DateRange();
-      dateRange.setMin(dateStart);
-      dateRange.setMax(dateEnd);
-      selector.setDateRange(dateRange);
-    }
-  }
-
-  /**
-   * Instantiates the report definition, setting all the correct formats.
-   *
-   * @param reportDefinitionReportType the report definition type.
-   * @param dateRangeType the date range type.
-   * @param selector the selector containing the report properties.
-   * @return the {@code ReportDefinition}
-   */
-  private ReportDefinition instantiateReportDefinition(
-      ReportDefinitionReportType reportDefinitionReportType,
-      ReportDefinitionDateRangeType dateRangeType, Selector selector) {
-
-    // Create the Report Definition
-    ReportDefinition reportDefinition = new ReportDefinition();
-    reportDefinition.setReportName(
-        REPORT_PREFIX + reportDefinitionReportType.value() + " " + System.currentTimeMillis());
-    reportDefinition.setDateRangeType(dateRangeType);
-    reportDefinition.setReportType(reportDefinitionReportType);
-    reportDefinition.setDownloadFormat(DownloadFormat.GZIPPED_CSV);
-    reportDefinition.setIncludeZeroImpressions(false);
-    reportDefinition.setSelector(selector);
-    return reportDefinition;
-  }
-
-  /**
-   * Look for properties to include in the reports.
-   *
-   * @param reportType the report type.
-   * @param properties the resource properties.
-   * @return the list of properties that should be included in the report.
-   */
-  private List<String> getReportInclusions(
-      ReportDefinitionReportType reportType, Properties properties) {
-
-    String propertyInclusions = properties.getProperty(reportType.name());
-
-    if (propertyInclusions != null && propertyInclusions.length() > 0) {
-      String[] inclusions = propertyInclusions.split(",");
-      List<String> inclusionsList = Lists.newArrayListWithCapacity(inclusions.length);
-      for (int i = 0; i < inclusions.length; i++) {
-        inclusionsList.add(inclusions[i].trim());
-      }
-      return inclusionsList;
-    }
-    return Lists.newArrayListWithCapacity(0);
-  }
-
-  /**
-   * @param csvReportEntitiesMapping the csvReportEntitiesMapping to set
-   */
-  @Autowired
-  public void setCsvReportEntitiesMapping(CsvReportEntitiesMapping csvReportEntitiesMapping) {
-    this.csvReportEntitiesMapping = csvReportEntitiesMapping;
-  }
-
-  /**
-   * @param multipleClientReportDownloader the multipleClientReportDownloader to set
-   */
-  @Autowired
-  public void setMultipleClientReportDownloader(
-      MultipleClientReportDownloader multipleClientReportDownloader) {
-    this.multipleClientReportDownloader = multipleClientReportDownloader;
-  }
-
-  /**
-   * @param persister the persister to set
-   */
-  @Autowired
-  public void setPersister(EntityPersister persister) {
-    this.persister = persister;
-  }
-
-  /**
-   * @param authTokenPersister the authTokenPersister to set
-   */
-  @Autowired
-  public void setAuthTokenPersister(AuthTokenPersister authTokenPersister) {
-    this.authTokenPersister = authTokenPersister;
-  }
+	public static final int REPORT_BUFFER_DB = 1000;
+
+	public static final int NUMBER_OF_REPORT_PROCESSORS = 4;
+
+	private static final Logger LOGGER = Logger
+			.getLogger(ReportProcessor.class);
+
+	private static final DateFormat TIMESTAMPFORMAT = new SimpleDateFormat(
+			"yyyy-MM-dd-HH_mm");
+
+	private static final String USER_AGENT = "AwReporting";
+
+	private static final String REPORT_PREFIX = "AwReporting-";
+
+	private CsvReportEntitiesMapping csvReportEntitiesMapping;
+
+	private MultipleClientReportDownloader multipleClientReportDownloader;
+
+	private EntityPersister persister;
+
+	private AuthTokenPersister authTokenPersister;
+
+	// AdWords Authentication Properties
+	private String clientId = null;
+	private String clientSecret = null;
+	private String developerToken = null;
+	private String mccAccountId = null;
+	private String companyName = null;
+
+	private int reportRowsSetSize = REPORT_BUFFER_DB;
+	private int numberOfReportProcessors = NUMBER_OF_REPORT_PROCESSORS;
+
+	/**
+	 * Constructor.
+	 * 
+	 * @param mccAccountId
+	 *            the MCC account ID
+	 * @param developerToken
+	 *            the developer token
+	 * @param companyName
+	 *            the company name (optional)
+	 * @param clientId
+	 *            the OAuth2 authentication clientId
+	 * @param clientSecret
+	 *            the OAuth2 authentication clientSecret
+	 * @param reportRowsSetSize
+	 *            the size of the set parsed before send to the DB
+	 */
+	@Autowired
+	public ReportProcessor(
+			@Value("${mccAccountId}") String mccAccountId,
+			@Value("${developerToken}") String developerToken,
+			@Value(value = "${companyName:}") String companyName,
+			@Value(value = "${clientId}") String clientId,
+			@Value(value = "${clientSecret}") String clientSecret,
+			@Value(value = "${aw.report.processor.rows.size:}") Integer reportRowsSetSize,
+			@Value(value = "${aw.report.processor.threads:}") Integer numberOfReportProcessors) {
+
+		this.mccAccountId = mccAccountId;
+		this.developerToken = developerToken;
+		this.companyName = companyName;
+		this.clientId = clientId;
+		this.clientSecret = clientSecret;
+
+		if (reportRowsSetSize != null && reportRowsSetSize > 0) {
+			this.reportRowsSetSize = reportRowsSetSize;
+		}
+		if (numberOfReportProcessors != null && numberOfReportProcessors > 0) {
+			this.numberOfReportProcessors = numberOfReportProcessors;
+		}
+	}
+
+	private <R extends Report> void processFiles(Class<R> reportBeanClass,
+			Collection<File> localFiles,
+			ReportDefinitionDateRangeType dateRangeType, String dateStart,
+			String dateEnd) {
+
+		final CountDownLatch latch = new CountDownLatch(localFiles.size());
+		ExecutorService executorService = Executors
+				.newFixedThreadPool(numberOfReportProcessors);
+
+		// Processing Report Local Files
+		LOGGER.info(" Procesing reports...");
+
+		Stopwatch stopwatch = new Stopwatch();
+		stopwatch.start();
+
+		for (File file : localFiles) {
+			LOGGER.trace(".");
+			try {
+
+				ModifiedCsvToBean<R> csvToBean = new ModifiedCsvToBean<R>();
+				MappingStrategy<R> mappingStrategy = new AnnotationBasedMappingStrategy<R>(
+						reportBeanClass);
+
+				LOGGER.debug("Parsing file: " + file.getAbsolutePath());
+				RunnableProcessor<R> runnableProcesor = new RunnableProcessor<R>(
+						file, csvToBean, mappingStrategy, dateRangeType,
+						dateStart, dateEnd, mccAccountId, persister,
+						reportRowsSetSize);
+				runnableProcesor.setLatch(latch);
+				executorService.execute(runnableProcesor);
+
+			} catch (Exception e) {
+				LOGGER.error("Ignoring file (Error when processing): "
+						+ file.getAbsolutePath());
+				e.printStackTrace();
+			}
+		}
+
+		try {
+			latch.await();
+		} catch (InterruptedException e) {
+			LOGGER.error(e.getMessage());
+			e.printStackTrace();
+		}
+		executorService.shutdown();
+		stopwatch.stop();
+		LOGGER.info("*** Finished processing all reports in "
+				+ (stopwatch.elapsed(TimeUnit.MILLISECONDS) / 1000)
+				+ " seconds ***\n");
+	}
+
+	/**
+	 * The implementation must persist the token to be retrieved later.
+	 * 
+	 * @param mccAccountId
+	 *            the MCC account ID.
+	 * @param authToken
+	 *            the authentication token.
+	 */
+	private void saveAuthTokenToStorage(String mccAccountId, String authToken) {
+
+		LOGGER.debug("Persisting refresh token...");
+		AuthMcc authMcc = new AuthMcc(mccAccountId, authToken);
+		this.authTokenPersister.persistAuthToken(authMcc);
+		LOGGER.debug("... success.");
+	}
+
+	/**
+	 * The implementation should retrieve the authentication token previously
+	 * persisted.
+	 * 
+	 * @param mccAccountId
+	 *            the MCC account ID.
+	 * @return the authentication token.
+	 */
+	private String getAuthTokenFromStorage(String mccAccountId) {
+
+		AuthMcc authToken = this.authTokenPersister.getAuthToken(mccAccountId);
+		if (authToken != null) {
+			return authToken.getAuthToken();
+		}
+		return null;
+	}
+
+	/**
+	 * Authenticates the user against the API.
+	 * 
+	 * @param force
+	 *            true if the authentication token must be renewed.
+	 * @return the session builder after the authentication.
+	 * @throws IOException
+	 *             error connecting to authentication server
+	 * @throws OAuthException
+	 *             error on the OAuth process
+	 */
+	protected AdWordsSession.Builder authenticate(boolean force)
+			throws OAuthException, IOException {
+
+		String authToken = this.retrieveAuthToken(force);
+		String localUserAgent = this.buildLocalUserAgent();
+
+		Credential oAuth2Credential = null;
+		try {
+			oAuth2Credential = this.buildOAuth2Credentials(authToken);
+
+		} catch (OAuthException e) {
+			if (e.getMessage().contains("Credential could not be refreshed")) {
+				System.out
+						.println("**ERROR** Credential could not be refreshed,"
+								+ " we need a new OAuth2 Token");
+
+				authToken = GetRefreshToken.get(this.clientId,
+						this.clientSecret);
+				oAuth2Credential = this.buildOAuth2Credentials(authToken);
+
+				System.out.println("Saving Refresh Token to DB...\n");
+				this.saveAuthTokenToStorage(this.mccAccountId, authToken);
+
+			} else {
+				e.printStackTrace();
+				throw e;
+			}
+		}
+
+		return new AdWordsSession.Builder()
+				.withOAuth2Credential(oAuth2Credential)
+				.withUserAgent(localUserAgent)
+				.withClientCustomerId(this.mccAccountId)
+				.withDeveloperToken(this.developerToken);
+	}
+
+	/**
+	 * Builds the OAuth 2.0 credential for the user
+	 * 
+	 * @param authToken
+	 *            the last authentication token
+	 * @return the new {@link Credential}
+	 * @throws OAuthException
+	 *             error creating the credentials
+	 */
+	private Credential buildOAuth2Credentials(String authToken)
+			throws OAuthException {
+
+		try {
+			return new OfflineCredentials.Builder().forApi(Api.ADWORDS)
+					.withRefreshToken(authToken)
+					.withClientSecrets(this.clientId, this.clientSecret)
+					.build().generateCredential();
+		} catch (ValidationException e) {
+
+			e.printStackTrace();
+			throw new IllegalStateException("Builder not set properly. "
+					+ "This might mean a bug with the authentication, "
+					+ "or the credential values are incorrect.", e);
+		}
+	}
+
+	/**
+	 * Retrieves the authentication token by refreshing it if necessary, and
+	 * persisting the updated token into the DB.
+	 * 
+	 * @param force
+	 *            if the actual token should be refreshed
+	 * @return the valid token for the moment
+	 * @throws IOException
+	 *             error connecting to authentication server
+	 * @throws OAuthException
+	 *             error on the OAuth process
+	 */
+	private String retrieveAuthToken(boolean force) throws IOException,
+			OAuthException {
+
+		LOGGER.debug("Retrieving auth token from DB.");
+		String authToken = this.getAuthTokenFromStorage(this.mccAccountId);
+
+		// Generate a new Auth token if necessary
+		if ((authToken == null || force)) {
+			try {
+				if (force) {
+					LOGGER.debug("Token refresh FORCED. Getting a new one.");
+				} else {
+					LOGGER.debug("Token not found. Getting one.");
+				}
+				authToken = GetRefreshToken.get(this.clientId,
+						this.clientSecret);
+
+			} catch (IOException e) {
+				if (e.getMessage().contains("Connection reset")) {
+					LOGGER.info("Connection reset when getting authToken, retrying...");
+					this.authenticate(true);
+				} else {
+					LOGGER.error("Error authenticating: " + e.getMessage());
+					e.printStackTrace();
+					throw e;
+				}
+			}
+			LOGGER.info("Saving Refresh Token to DB...");
+			this.saveAuthTokenToStorage(this.mccAccountId, authToken);
+		}
+		return authToken;
+	}
+
+	/**
+	 * @return the local user agent built from the global user agent and the
+	 *         company name
+	 */
+	private String buildLocalUserAgent() {
+
+		String localUserAgent = USER_AGENT;
+		if (this.companyName != null && this.companyName.length() > 0) {
+			localUserAgent += "-" + this.companyName;
+		}
+		return localUserAgent;
+	}
+
+	/**
+	 * Uses the API to retrieve the managed accounts, and extract their IDs.
+	 * 
+	 * @return the account IDs for all the managed accounts.
+	 * @throws Exception
+	 *             error reading the API.
+	 */
+	public Set<Long> retrieveAccountIds() throws Exception {
+
+		Set<Long> accountIdsSet = Sets.newHashSet();
+		try {
+
+			LOGGER.info("Account IDs being recovered from the API. This may take a while...");
+			accountIdsSet = new ManagedCustomerDelegate(this
+					.authenticate(false).build()).getAccountIds();
+
+		} catch (ApiException e) {
+			if (e.getMessage().contains("AuthenticationError")) {
+
+				// retries Auth once for expired Tokens
+				LOGGER.info("AuthenticationError, Getting a new Token...");
+				LOGGER.info("Account IDs being recovered from the API. This may take a while...");
+				accountIdsSet = new ManagedCustomerDelegate(this.authenticate(
+						true).build()).getAccountIds();
+
+			} else {
+				LOGGER.error("API error: " + e.getMessage());
+				e.printStackTrace();
+				throw e;
+			}
+		}
+
+		this.cacheAccountsToFile(accountIdsSet);
+
+		return accountIdsSet;
+	}
+
+	/**
+	 * Caches the accounts into a temporary file.
+	 * 
+	 * @param accountIdsSet
+	 *            the set with all the accounts
+	 */
+	private void cacheAccountsToFile(Set<Long> accountIdsSet) {
+
+		DateTime now = new DateTime();
+		String nowFormat = TIMESTAMPFORMAT.format(now.toDate());
+
+		try {
+			File tempFile = File.createTempFile(nowFormat + "-accounts-ids",
+					".txt");
+			LOGGER.info("Cache file created for accounts: "
+					+ tempFile.getAbsolutePath());
+
+			FileWriter writer = new FileWriter(tempFile);
+			for (Long accountId : accountIdsSet) {
+				writer.write(Long.toString(accountId) + "\n");
+			}
+			writer.close();
+			LOGGER.info("All account IDs added to cache file.");
+
+		} catch (IOException e) {
+			LOGGER.error("Could not create temporary file with the accounts. Accounts won't be cached.");
+			e.printStackTrace();
+		}
+	}
+
+	/**
+	 * Uses the API to retrieve the managed accounts, and extract their IDs.
+	 * 
+	 * @return the account IDs for all the managed accounts.
+	 * @throws Exception
+	 *             error reading the API.
+	 */
+	public List<ManagedCustomer> getAccounts() throws Exception {
+
+		List<ManagedCustomer> accounts = Lists.newArrayList();
+		try {
+			accounts = new ManagedCustomerDelegate(this.authenticate(false)
+					.build()).getAccounts();
+		} catch (ApiException e) {
+			if (e.getMessage().contains("AuthenticationError")) {
+				// retries Auth once for expired Tokens
+				LOGGER.info("AuthenticationError, Getting a new Token...");
+				accounts = new ManagedCustomerDelegate(this.authenticate(true)
+						.build()).getAccounts();
+			} else {
+				LOGGER.error("API error: " + e.getMessage());
+				e.printStackTrace();
+				throw e;
+			}
+		}
+		return accounts;
+	}
+
+	/**
+	 * Generate all the mapped reports to the given account IDs.
+	 * 
+	 * @param dateRangeType
+	 *            the date range type.
+	 * @param dateStart
+	 *            the starting date.
+	 * @param dateEnd
+	 *            the ending date.
+	 * @param accountIdsSet
+	 *            the account IDs.
+	 * @param properties
+	 *            the properties file
+	 * @throws Exception
+	 *             error reaching the API.
+	 */
+	public void generateReportsForMCC(
+			ReportDefinitionDateRangeType dateRangeType, String dateStart,
+			String dateEnd, Set<Long> accountIdsSet, Properties properties)
+			throws Exception {
+
+		LOGGER.info("*** Retrieving account IDs ***");
+
+		if (accountIdsSet == null || accountIdsSet.size() == 0) {
+			accountIdsSet = this.retrieveAccountIds();
+		} else {
+			LOGGER.info("Accounts loaded from file.");
+		}
+
+		AdWordsSession.Builder builder = this.authenticate(false);
+
+		LOGGER.info("*** Generating Reports for " + accountIdsSet.size()
+				+ " accounts ***");
+
+		Stopwatch stopwatch = new Stopwatch();
+		stopwatch.start();
+
+		Set<ReportDefinitionReportType> reports = this.csvReportEntitiesMapping
+				.getDefinedReports();
+
+		// reports
+		for (ReportDefinitionReportType reportType : reports) {
+
+			if (properties.containsKey(reportType.name())) {
+				this.downloadAndProcess(builder, reportType, dateRangeType,
+						dateStart, dateEnd, accountIdsSet, properties);
+			}
+		}
+
+		this.multipleClientReportDownloader.finalizeExecutorService();
+
+		stopwatch.stop();
+		LOGGER.info("*** Finished processing all reports in "
+				+ (stopwatch.elapsed(TimeUnit.MILLISECONDS) / 1000)
+				+ " seconds ***\n");
+	}
+
+	/**
+	 * Downloads all the files from the API and process all the rows, saving the
+	 * data to the configured data base.
+	 * 
+	 * @param builder
+	 *            the session builder.
+	 * @param reportType
+	 *            the report type.
+	 * @param dateRangeType
+	 *            the date range type.
+	 * @param dateStart
+	 *            the start date.
+	 * @param dateEnd
+	 *            the ending date.
+	 * @param acountIdList
+	 *            the account IDs.
+	 * @param properties
+	 *            the properties resource.
+	 */
+	private <R extends Report> void downloadAndProcess(
+			AdWordsSession.Builder builder,
+			ReportDefinitionReportType reportType,
+			ReportDefinitionDateRangeType dateRangeType, String dateStart,
+			String dateEnd, Set<Long> acountIdList, Properties properties) {
+
+		// Download Reports to local files and Generate Report objects
+		LOGGER.info("\n\n ** Generating: " + reportType.name() + " **");
+		LOGGER.info(" Downloading reports...");
+		Collection<File> localFiles = Lists.newArrayList();
+		try {
+
+			ReportDefinition reportDefinition = getReportDefinition(reportType,
+					dateRangeType, dateStart, dateEnd, properties);
+
+			localFiles = this.multipleClientReportDownloader.downloadReports(
+					builder, reportDefinition, acountIdList);
+
+		} catch (InterruptedException e) {
+			LOGGER.error(e.getMessage());
+			e.printStackTrace();
+			return;
+		}
+
+		this.processLocalFiles(reportType, localFiles, dateStart, dateEnd,
+				dateRangeType);
+
+		this.deleteTemporaryFiles(localFiles, reportType);
+	}
+
+	/**
+	 * Process the local files delegating the call to the concrete
+	 * implementation.
+	 * 
+	 * @param reportType
+	 *            the report type.
+	 * @param localFiles
+	 *            the local files.
+	 * @param dateStart
+	 *            the start date.
+	 * @param dateEnd
+	 *            the end date.
+	 * @param dateRangeType
+	 *            the date range type.
+	 */
+	private <R extends Report> void processLocalFiles(
+			ReportDefinitionReportType reportType, Collection<File> localFiles,
+			String dateStart, String dateEnd,
+			ReportDefinitionDateRangeType dateRangeType) {
+
+		Stopwatch stopwatch = new Stopwatch();
+		stopwatch.start();
+
+		@SuppressWarnings("unchecked")
+		Class<R> reportBeanClass = (Class<R>) this.csvReportEntitiesMapping
+				.getReportBeanClass(reportType);
+		this.processFiles(reportBeanClass, localFiles, dateRangeType,
+				dateStart, dateEnd);
+
+		stopwatch.stop();
+		LOGGER.info("\n* DB Process finished in "
+				+ (stopwatch.elapsed(TimeUnit.MILLISECONDS) / 1000)
+				+ " seconds ***");
+	}
+
+	/**
+	 * Deletes the local files used as temporary containers.
+	 * 
+	 * @param localFiles
+	 *            the list of local files.
+	 * @param reportType
+	 *            the report type.
+	 */
+	private void deleteTemporaryFiles(Collection<File> localFiles,
+			ReportDefinitionReportType reportType) {
+
+		// Delete temporary report files
+		LOGGER.info("\n Deleting temporary report files after Parsing...");
+		for (File file : localFiles) {
+			File gUnzipFile = new File(file.getAbsolutePath() + ".gunzip");
+			gUnzipFile.delete();
+			file.delete();
+			LOGGER.trace(".");
+		}
+		LOGGER.info("\n ** Finished: " + reportType.name() + " **");
+	}
+
+	/**
+	 * Creates the complete report definition with all the dates and types
+	 * properly setted.
+	 * 
+	 * @param reportDefinitionReportType
+	 *            the report type.
+	 * @param dateRangeType
+	 *            the date range type.
+	 * @param dateStart
+	 *            the initial date.
+	 * @param dateEnd
+	 *            the ending date.
+	 * @param properties
+	 *            the properties resource.
+	 * @return the {@code ReportDefinition} instance.
+	 */
+	private ReportDefinition getReportDefinition(
+			ReportDefinitionReportType reportDefinitionReportType,
+			ReportDefinitionDateRangeType dateRangeType, String dateStart,
+			String dateEnd, Properties properties) {
+
+		// Create the Selector with all the fileds defined in the Mapping
+		Selector selector = new Selector();
+
+		List<String> reportFields = this.csvReportEntitiesMapping
+				.retrievePropertiesToSelect(reportDefinitionReportType);
+
+		// Add the inclusions from the properties file
+		List<String> reportInclusions = this.getReportInclusions(
+				reportDefinitionReportType, properties);
+		for (String reportField : reportFields) {
+			if (reportInclusions.contains(reportField)) {
+				selector.getFields().add(reportField);
+			}
+		}
+		this.adjustDateRange(reportDefinitionReportType, dateRangeType,
+				dateStart, dateEnd, selector);
+
+		return this.instantiateReportDefinition(reportDefinitionReportType,
+				dateRangeType, selector);
+	}
+
+	/**
+	 * Adjusts the date range in case of a custom date type. The adjustment do
+	 * not apply for the {@code CAMPAIGN_NEGATIVE_KEYWORDS_PERFORMANCE_REPORT}.
+	 * 
+	 * @param reportDefinitionReportType
+	 *            the report type.
+	 * @param dateRangeType
+	 *            the date range type.
+	 * @param dateStart
+	 *            the start.
+	 * @param dateEnd
+	 *            the end.
+	 * @param selector
+	 *            the selector with the properties.
+	 */
+	private void adjustDateRange(
+			ReportDefinitionReportType reportDefinitionReportType,
+			ReportDefinitionDateRangeType dateRangeType, String dateStart,
+			String dateEnd, Selector selector) {
+
+		if (dateRangeType.equals(ReportDefinitionDateRangeType.CUSTOM_DATE)
+				&& !reportDefinitionReportType
+						.equals(ReportDefinitionReportType.CAMPAIGN_NEGATIVE_KEYWORDS_PERFORMANCE_REPORT)) {
+			DateRange dateRange = new DateRange();
+			dateRange.setMin(dateStart);
+			dateRange.setMax(dateEnd);
+			selector.setDateRange(dateRange);
+		}
+	}
+
+	/**
+	 * Instantiates the report definition, setting all the correct formats.
+	 * 
+	 * @param reportDefinitionReportType
+	 *            the report definition type.
+	 * @param dateRangeType
+	 *            the date range type.
+	 * @param selector
+	 *            the selector containing the report properties.
+	 * @return the {@code ReportDefinition}
+	 */
+	private ReportDefinition instantiateReportDefinition(
+			ReportDefinitionReportType reportDefinitionReportType,
+			ReportDefinitionDateRangeType dateRangeType, Selector selector) {
+
+		// Create the Report Definition
+		ReportDefinition reportDefinition = new ReportDefinition();
+		reportDefinition.setReportName(REPORT_PREFIX
+				+ reportDefinitionReportType.value() + " "
+				+ System.currentTimeMillis());
+		reportDefinition.setDateRangeType(dateRangeType);
+		reportDefinition.setReportType(reportDefinitionReportType);
+		reportDefinition.setDownloadFormat(DownloadFormat.GZIPPED_CSV);
+		reportDefinition.setIncludeZeroImpressions(false);
+		reportDefinition.setSelector(selector);
+		return reportDefinition;
+	}
+
+	/**
+	 * Look for properties to include in the reports.
+	 * 
+	 * @param reportType
+	 *            the report type.
+	 * @param properties
+	 *            the resource properties.
+	 * @return the list of properties that should be included in the report.
+	 */
+	private List<String> getReportInclusions(
+			ReportDefinitionReportType reportType, Properties properties) {
+
+		String propertyInclusions = properties.getProperty(reportType.name());
+
+		if (propertyInclusions != null && propertyInclusions.length() > 0) {
+			String[] inclusions = propertyInclusions.split(",");
+			List<String> inclusionsList = Lists
+					.newArrayListWithCapacity(inclusions.length);
+			for (int i = 0; i < inclusions.length; i++) {
+				inclusionsList.add(inclusions[i].trim());
+			}
+			return inclusionsList;
+		}
+		return Lists.newArrayListWithCapacity(0);
+	}
+
+	/**
+	 * @param csvReportEntitiesMapping
+	 *            the csvReportEntitiesMapping to set
+	 */
+	@Autowired
+	public void setCsvReportEntitiesMapping(
+			CsvReportEntitiesMapping csvReportEntitiesMapping) {
+		this.csvReportEntitiesMapping = csvReportEntitiesMapping;
+	}
+
+	/**
+	 * @param multipleClientReportDownloader
+	 *            the multipleClientReportDownloader to set
+	 */
+	@Autowired
+	public void setMultipleClientReportDownloader(
+			MultipleClientReportDownloader multipleClientReportDownloader) {
+		this.multipleClientReportDownloader = multipleClientReportDownloader;
+	}
+
+	/**
+	 * @param persister
+	 *            the persister to set
+	 */
+	@Autowired
+	public void setPersister(EntityPersister persister) {
+		this.persister = persister;
+	}
+
+	/**
+	 * @param authTokenPersister
+	 *            the authTokenPersister to set
+	 */
+	@Autowired
+	public void setAuthTokenPersister(AuthTokenPersister authTokenPersister) {
+		this.authTokenPersister = authTokenPersister;
+	}
 }